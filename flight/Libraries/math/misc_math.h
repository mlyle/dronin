/**
 ******************************************************************************
 * @file       math_misc.h
<<<<<<< HEAD
 * @author     Tau Labs, http://www.taulabs.org, Copyright (C) 2013
 * @addtogroup OpenPilot Math Utilities
=======
 * @author     Tau Labs, http://github.com/TauLabs, Copyright (C) 2012-2013
 * @addtogroup TauLabsMath Math Utilities
>>>>>>> 86a2e7f7
 * @{
 * @addtogroup MiscellaneousMath Math Various mathematical routines
 * @{
 * @brief Miscellaneous math support
 *****************************************************************************/
/*
 * This program is free software; you can redistribute it and/or modify
 * it under the terms of the GNU General Public License as published by
 * the Free Software Foundation; either version 3 of the License, or
 * (at your option) any later version.
 *
 * This program is distributed in the hope that it will be useful, but
 * WITHOUT ANY WARRANTY; without even the implied warranty of MERCHANTABILITY
 * or FITNESS FOR A PARTICULAR PURPOSE. See the GNU General Public License
 * for more details.
 *
 * You should have received a copy of the GNU General Public License along
 * with this program; if not, write to the Free Software Foundation, Inc.,
 * 59 Temple Place, Suite 330, Boston, MA 02111-1307 USA
 */

#ifndef MISC_MATH_H
#define MISC_MATH_H

//! Bound input value within range (plus or minus)
float bound_sym(float val, float range);

//! Bound input value between min and max
float bound_min_max(float val, float min, float max);

//! Circular modulus
float circular_modulus_deg(float err);
float circular_modulus_rad(float err);

#endif /* MISC_MATH_H */<|MERGE_RESOLUTION|>--- conflicted
+++ resolved
@@ -1,13 +1,8 @@
 /**
  ******************************************************************************
  * @file       math_misc.h
-<<<<<<< HEAD
- * @author     Tau Labs, http://www.taulabs.org, Copyright (C) 2013
- * @addtogroup OpenPilot Math Utilities
-=======
  * @author     Tau Labs, http://github.com/TauLabs, Copyright (C) 2012-2013
  * @addtogroup TauLabsMath Math Utilities
->>>>>>> 86a2e7f7
  * @{
  * @addtogroup MiscellaneousMath Math Various mathematical routines
  * @{
