--- conflicted
+++ resolved
@@ -67,11 +67,7 @@
 	 * Suggestion: [0,0,0]
 	 **/
 
-<<<<<<< HEAD
-	const float a = 6378137.0;	// Equatorial Radius
-=======
 	const float a = 6378137.0f;	// Equatorial Radius
->>>>>>> 80dd0ee6
 	const float e = 8.1819190842622e-2f;	// Eccentricity
 	float x = ECEF[0], y = ECEF[1], z = ECEF[2];
 	float Lat, N, NplusH, delta, esLat;
