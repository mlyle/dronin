/**
 ******************************************************************************
 * @addtogroup PIOS PIOS Core hardware abstraction layer
 * @{
 * @addtogroup PIOS_BMA180 BMA180 Functions
 * @brief Deals with the hardware interface to the BMA180 3-axis accelerometer
 * @{
 *
 * @file       pios_bma180.h
 * @author     The OpenPilot Team, http://www.openpilot.org Copyright (C) 2012.
 * @brief      PiOS BMA180 digital accelerometer driver.
 *                 - Driver for the BMA180 digital accelerometer on the SPI bus.
 * @see        The GNU Public License (GPL) Version 3
 *
 *****************************************************************************/
/*
 * This program is free software; you can redistribute it and/or modify
 * it under the terms of the GNU General Public License as published by
 * the Free Software Foundation; either version 3 of the License, or
 * (at your option) any later version.
 *
 * This program is distributed in the hope that it will be useful, but
 * WITHOUT ANY WARRANTY; without even the implied warranty of MERCHANTABILITY
 * or FITNESS FOR A PARTICULAR PURPOSE. See the GNU General Public License
 * for more details.
 *
 * You should have received a copy of the GNU General Public License along
 * with this program; if not, write to the Free Software Foundation, Inc.,
 * 59 Temple Place, Suite 330, Boston, MA 02111-1307 USA
 */

#include "pios.h"

#if defined(PIOS_INCLUDE_BMA180)

#include "fifo_buffer.h"

enum pios_bma180_dev_magic {
	PIOS_BMA180_DEV_MAGIC = 0xcbb93755,
};

#define PIOS_BMA180_MAX_DOWNSAMPLE 10
struct bma180_dev {
	uint32_t spi_id;
	uint32_t slave_num;
	int16_t buffer[PIOS_BMA180_MAX_DOWNSAMPLE * sizeof(struct pios_bma180_data)];
	t_fifo_buffer fifo;
	const struct pios_bma180_cfg * cfg;
	enum bma180_bandwidth bandwidth;
	enum bma180_range range;
	enum pios_bma180_dev_magic magic;
};

//! Global structure for this device device
static struct bma180_dev * dev;

//! Private functions
static struct bma180_dev * PIOS_BMA180_alloc(void);
static int32_t PIOS_BMA180_Validate(struct bma180_dev * dev);
static int32_t PIOS_BMA180_GetReg(uint8_t reg);
static int32_t PIOS_BMA180_SetReg(uint8_t reg, uint8_t data);
static int32_t PIOS_BMA180_SelectBW(enum bma180_bandwidth bw);
static int32_t PIOS_BMA180_SetRange(enum bma180_range range);
static int32_t PIOS_BMA180_Config();
static int32_t PIOS_BMA180_EnableIrq();

#define GRAV 9.81f

/**
 * @brief Allocate a new device
 */
static struct bma180_dev * PIOS_BMA180_alloc(void)
{
	struct bma180_dev * bma180_dev;
	
	bma180_dev = (struct bma180_dev *)pvPortMalloc(sizeof(*bma180_dev));
	if (!bma180_dev) return (NULL);
	
	fifoBuf_init(&bma180_dev->fifo, (uint8_t *) bma180_dev->buffer, sizeof(bma180_dev->buffer));

	bma180_dev->magic = PIOS_BMA180_DEV_MAGIC;
	return(bma180_dev);
}

/**
 * @brief Validate the handle to the spi device
 * @returns 0 for valid device or -1 otherwise
 */
static int32_t PIOS_BMA180_Validate(struct bma180_dev * dev)
{
	if (dev == NULL) 
		return -1;
	if (dev->magic != PIOS_BMA180_DEV_MAGIC)
		return -2;
	if (dev->spi_id == 0)
		return -3;
	return 0;
}

/**
 * @brief Initialize with good default settings
 * @returns 0 for success, -1 for failure
 */
int32_t PIOS_BMA180_Init(uint32_t spi_id, uint32_t slave_num, const struct pios_bma180_cfg * cfg)
{	
	dev = PIOS_BMA180_alloc();
	if(dev == NULL)
		return -1;
		
	dev->spi_id = spi_id;
	dev->slave_num = slave_num;
	dev->cfg = cfg;
	
	if(PIOS_BMA180_Config() < 0)
		return -1;
	PIOS_DELAY_WaituS(50);
	
	PIOS_EXTI_Init(dev->cfg->exti_cfg);

	while(PIOS_BMA180_EnableIrq() != 0);
	
	return 0;
}

/**
 * @brief Claim the SPI bus for the accel communications and select this chip
 * @return 0 if successful, -1 if unable to claim bus
 */
int32_t PIOS_BMA180_ClaimBus()
{
	if(PIOS_BMA180_Validate(dev) != 0)
		return -1;

	if(PIOS_SPI_ClaimBus(dev->spi_id) != 0) {
		return -1;
	}

	PIOS_SPI_RC_PinSet(dev->spi_id,dev->slave_num,0);

	return 0;
}

/**
 * @brief Claim the SPI bus for the accel communications and select this chip
 * \param[in] pointer which receives if a task has been woken
 * @return 0 if successful, -1 if unable to claim bus
 */
int32_t PIOS_BMA180_ClaimBusISR(bool *woken)
{
	if(PIOS_BMA180_Validate(dev) != 0)
		return -1;

	if(PIOS_SPI_ClaimBusISR(dev->spi_id, woken) != 0) {
		return -1;
	}

	PIOS_SPI_RC_PinSet(dev->spi_id,dev->slave_num,0);
	return 0;
}

/**
 * @brief Release the SPI bus for the accel communications and end the transaction
 * @return 0 if successful
 */
int32_t PIOS_BMA180_ReleaseBus()
{
	if(PIOS_BMA180_Validate(dev) != 0)
		return -1;

	PIOS_SPI_RC_PinSet(dev->spi_id,dev->slave_num,1);

	return PIOS_SPI_ReleaseBus(dev->spi_id);
}

/**
 * @brief Release the SPI bus for the accel communications and end the transaction
 * \param[in] pointer which receives if a task has been woken
 * @return 0 if successful
 */
int32_t PIOS_BMA180_ReleaseBusISR(bool *woken)
{
	if(PIOS_BMA180_Validate(dev) != 0)
		return -1;

	PIOS_SPI_RC_PinSet(dev->spi_id,dev->slave_num,1);

	return PIOS_SPI_ReleaseBusISR(dev->spi_id, woken);
}

/**
 * @brief Read a register from BMA180
 * @returns The register value or -1 if failure to get bus
 * @param reg[in] Register address to be read
 */
int32_t PIOS_BMA180_GetReg(uint8_t reg)
{
	if(PIOS_BMA180_Validate(dev) != 0)
		return -1;

	uint8_t data;
	
	if(PIOS_BMA180_ClaimBus() != 0)
		return -1;	

	PIOS_SPI_TransferByte(dev->spi_id,(0x80 | reg) ); // request byte
	data = PIOS_SPI_TransferByte(dev->spi_id,0 );     // receive response
	
	PIOS_BMA180_ReleaseBus();
	return data;
}

/**
 * @brief Write a BMA180 register.  EEPROM must be unlocked before calling this function.
 * @return none
 * @param reg[in] address of register to be written
 * @param data[in] data that is to be written to register
 */
int32_t PIOS_BMA180_SetReg(uint8_t reg, uint8_t data)
{
	if(PIOS_BMA180_ClaimBus() != 0)
		return -1;
	
	PIOS_SPI_TransferByte(dev->spi_id, 0x7f & reg);
	PIOS_SPI_TransferByte(dev->spi_id, data);

	PIOS_BMA180_ReleaseBus();
	
	return 0;
}


static int32_t PIOS_BMA180_EnableEeprom() {
	// Enable EEPROM writing
	int32_t byte = PIOS_BMA180_GetReg(BMA_CTRREG0);
	if(byte < 0)
		return -1;
	byte |= 0x10;                                      // Set bit 4
	if(PIOS_BMA180_SetReg(BMA_CTRREG0,(uint8_t) byte) < 0)    // Have to set ee_w to		
		return -1;
	return 0;
}

static int32_t PIOS_BMA180_DisableEeprom() {
	// Enable EEPROM writing
	int32_t byte = PIOS_BMA180_GetReg(BMA_CTRREG0);
	if(byte < 0)
		return -1;
	byte |= 0x10;                                      // Set bit 4
	if(PIOS_BMA180_SetReg(BMA_CTRREG0,(uint8_t) byte) < 0)    // Have to set ee_w to		
		return -1;
	return 0;
}

/**
 * @brief Set the default register settings
 * @return 0 if successful, -1 if not
 */
static int32_t PIOS_BMA180_Config() 
{
	/*
	0x35 = 0x81  //smp-skip = 1 for less interrupts
	0x33 = 0x81  //shadow-dis = 1, update MSB and LSB synchronously
	0x27 = 0x01  //dis-i2c
	0x21 = 0x02  //new_data_int = 1
	 */
		
	PIOS_DELAY_WaituS(20);

	if(PIOS_BMA180_Validate(dev) != 0) 
		return -1;

	while(PIOS_BMA180_EnableEeprom() != 0);
	while(PIOS_BMA180_SetReg(BMA_RESET, BMA_RESET_CODE) != 0);
	while(PIOS_BMA180_SetReg(BMA_OFFSET_LSB1, 0x81) != 0);
	while(PIOS_BMA180_SetReg(BMA_GAIN_Y, 0x81) != 0);
	while(PIOS_BMA180_SetReg(BMA_CTRREG3, 0xFF) != 0);
	while(PIOS_BMA180_SelectBW(dev->cfg->bandwidth) != 0);
	while(PIOS_BMA180_SetRange(dev->cfg->range) != 0);
	while(PIOS_BMA180_DisableEeprom() != 0);

	return 0;
}

/**
 * @brief Select the bandwidth the digital filter pass allows.
 * @return 0 if successful, -1 if not
 * @param rate[in] Bandwidth setting to be used
 * 
 * EEPROM must be write-enabled before calling this function.
 */
static int32_t PIOS_BMA180_SelectBW(enum bma180_bandwidth bw)
{
	if(PIOS_BMA180_Validate(dev) != 0)
		return -1;

	dev->bandwidth = bw;
	
	uint8_t reg;
	reg = PIOS_BMA180_GetReg(BMA_BW_ADDR);
	reg = (reg & ~BMA_BW_MASK) | ((bw << BMA_BW_SHIFT) & BMA_BW_MASK);
	return PIOS_BMA180_SetReg(BMA_BW_ADDR, reg);
}

/**
 * @brief Select the full scale acceleration range.
 * @return 0 if successful, -1 if not
 * @param rate[in] Range setting to be used
 *
 */
static int32_t PIOS_BMA180_SetRange(enum bma180_range new_range) 
{	
	if(PIOS_BMA180_Validate(dev) != 0)
		return -1;

	uint8_t reg;
		
	dev->range = new_range;
	reg = PIOS_BMA180_GetReg(BMA_RANGE_ADDR);
	reg = (reg & ~BMA_RANGE_MASK) | ((dev->range << BMA_RANGE_SHIFT) & BMA_RANGE_MASK);
	return PIOS_BMA180_SetReg(BMA_RANGE_ADDR, reg);
}

static int32_t PIOS_BMA180_EnableIrq() 
{

	if(PIOS_BMA180_EnableEeprom() < 0)
		return -1;

	if(PIOS_BMA180_SetReg(BMA_CTRREG3, BMA_NEW_DAT_INT) < 0)
		return -1;

	if(PIOS_BMA180_DisableEeprom() < 0)
		return -1;

	return 0;
}

/**
 * @brief Read a single set of values from the x y z channels
 * @param[out] data Int16 array of (x,y,z) sensor values
 * @returns 0 if successful
 * @retval -1 unable to claim bus
 * @retval -2 unable to transfer data
 */
int32_t PIOS_BMA180_ReadAccels(struct pios_bma180_data * data)
{
	// To save memory use same buffer for in and out but offset by
	// a byte
	uint8_t buf[7] = {BMA_X_LSB_ADDR | 0x80,0,0,0,0,0};
	uint8_t rec[7] = {0,0,0,0,0,0};
	
	if(PIOS_BMA180_ClaimBus() != 0)
		return -1;
	if(PIOS_SPI_TransferBlock(dev->spi_id,&buf[0],&rec[0],7,NULL) != 0)
		return -2;
	PIOS_BMA180_ReleaseBus();	
	
	//        |    MSB        |   LSB       | 0 | new_data |
	data->x = ((rec[2] << 8) | rec[1]);
	data->y = ((rec[4] << 8) | rec[3]);
	data->z = ((rec[6] << 8) | rec[5]);
	data->x /= 4;
	data->y /= 4;
	data->z /= 4;
	
	return 0; // return number of remaining entries
}

/**
 * @brief Returns the scale the BMA180 chip is using
 * @return Scale (m / s^2) / LSB
 */
float PIOS_BMA180_GetScale()
{
	if(PIOS_BMA180_Validate(dev) != 0)
		return -1;

	switch (dev->cfg->range) {
		case BMA_RANGE_1G:
			return GRAV / 8192.0f;
		case BMA_RANGE_1_5G:
			return GRAV / 5460.0f;
		case BMA_RANGE_2G:
			return GRAV / 4096.0f;
		case BMA_RANGE_3G:
			return GRAV / 2730.0f;
		case BMA_RANGE_4G:
			return GRAV / 2048.0f;
		case BMA_RANGE_8G:
			return GRAV / 1024.0f;
		case BMA_RANGE_16G:
			return GRAV / 512.0f;
	}
	return 0;
}

/**
 * @brief Get data from fifo
 * @param [out] buffer pointer to a @ref pios_bma180_data structure to receive data
 * @return 0 for success, -1 for failure (no data available)
 */
int32_t PIOS_BMA180_ReadFifo(struct pios_bma180_data * buffer)
{
	if(PIOS_BMA180_Validate(dev) != 0)
		return -1;

	if(fifoBuf_getUsed(&dev->fifo) < sizeof(*buffer))
		return -1;
	
	fifoBuf_getData(&dev->fifo, (uint8_t *) buffer, sizeof(*buffer));
	
	return 0;
}


/**
 * @brief Test SPI and chip functionality by reading chip ID register
 * @return 0 if success, -1 if failure.
 *
 */
int32_t PIOS_BMA180_Test()
{
	// Read chip ID then version ID
	uint8_t buf[3] = {0x80 | BMA_CHIPID_ADDR, 0, 0};
	uint8_t rec[3] = {0,0, 0};
	int32_t retval;

	if(PIOS_BMA180_ClaimBus() != 0)
		return -1;
	retval = PIOS_SPI_TransferBlock(dev->spi_id,&buf[0],&rec[0],sizeof(buf),NULL);
	PIOS_BMA180_ReleaseBus();
	
	if(retval != 0)
		return -2;
	
	struct pios_bma180_data data;
	if(PIOS_BMA180_ReadAccels(&data) != 0)
		return -3;
	
	if(rec[1] != 0x3)
		return -4;
	
	if(rec[2] < 0x12)
		return -5;

	return 0;
}

/**
 * @brief IRQ Handler.  Read data from the BMA180 FIFO and push onto a local fifo.
 */
int32_t bma180_irqs = 0;
bool PIOS_BMA180_IRQHandler(void)
{
	bma180_irqs++;
	
	const static uint8_t pios_bma180_req_buf[7] = {BMA_X_LSB_ADDR | 0x80,0,0,0,0,0};
	uint8_t pios_bma180_dmabuf[8];

	// If we can't get the bus then just move on for efficiency
<<<<<<< HEAD
	if(PIOS_BMA180_ClaimBusISR() != 0) {
		return false; // Something else is using bus, miss this data
=======
	bool woken = false;
	if(PIOS_BMA180_ClaimBusISR(&woken) != 0) {
		return woken; // Something else is using bus, miss this data
>>>>>>> 49e7fc0b
	}
		
	PIOS_SPI_TransferBlock(dev->spi_id,pios_bma180_req_buf,(uint8_t *) pios_bma180_dmabuf, 
							   sizeof(pios_bma180_dmabuf), NULL);

	// TODO: Make this conversion depend on configuration scale
	struct pios_bma180_data data;
	
	// Don't release bus till data has copied
	PIOS_BMA180_ReleaseBus(&woken);
	
	// Must not return before releasing bus
	if(fifoBuf_getFree(&dev->fifo) < sizeof(data))
<<<<<<< HEAD
		return false;
=======
		return woken;
>>>>>>> 49e7fc0b
	
	// Bottom two bits indicate new data and are constant zeros.  Don't right 
	// shift because it drops sign bit
	data.x = ((pios_bma180_dmabuf[2] << 8) | pios_bma180_dmabuf[1]);
	data.y = ((pios_bma180_dmabuf[4] << 8) | pios_bma180_dmabuf[3]);
	data.z = ((pios_bma180_dmabuf[6] << 8) | pios_bma180_dmabuf[5]);
	data.x /= 4;
	data.y /= 4;
	data.z /= 4;
	data.temperature = pios_bma180_dmabuf[7];
	
	fifoBuf_putData(&dev->fifo, (uint8_t *) &data, sizeof(data));
	
	return woken;
}

#endif /* PIOS_INCLUDE_BMA180 */
/**
 * @}
 * @}
 */<|MERGE_RESOLUTION|>--- conflicted
+++ resolved
@@ -458,14 +458,9 @@
 	uint8_t pios_bma180_dmabuf[8];
 
 	// If we can't get the bus then just move on for efficiency
-<<<<<<< HEAD
-	if(PIOS_BMA180_ClaimBusISR() != 0) {
-		return false; // Something else is using bus, miss this data
-=======
 	bool woken = false;
 	if(PIOS_BMA180_ClaimBusISR(&woken) != 0) {
 		return woken; // Something else is using bus, miss this data
->>>>>>> 49e7fc0b
 	}
 		
 	PIOS_SPI_TransferBlock(dev->spi_id,pios_bma180_req_buf,(uint8_t *) pios_bma180_dmabuf, 
@@ -479,11 +474,7 @@
 	
 	// Must not return before releasing bus
 	if(fifoBuf_getFree(&dev->fifo) < sizeof(data))
-<<<<<<< HEAD
-		return false;
-=======
 		return woken;
->>>>>>> 49e7fc0b
 	
 	// Bottom two bits indicate new data and are constant zeros.  Don't right 
 	// shift because it drops sign bit
