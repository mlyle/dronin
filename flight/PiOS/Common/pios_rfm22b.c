/**
******************************************************************************
* @addtogroup PIOS PIOS Core hardware abstraction layer
* @{
* @addtogroup   PIOS_RFM22B Radio Functions
* @brief PIOS interface for for the RFM22B radio
* @{
*
* @file       pios_rfm22b.c
* @author     The OpenPilot Team, http://www.openpilot.org Copyright (C) 2012.
* @brief      Implements a driver the the RFM22B driver
* @see        The GNU Public License (GPL) Version 3
*
*****************************************************************************/
/* 
 * This program is free software; you can redistribute it and/or modify 
 * it under the terms of the GNU General Public License as published by 
 * the Free Software Foundation; either version 3 of the License, or 
 * (at your option) any later version.
 * 
 * This program is distributed in the hope that it will be useful, but 
 * WITHOUT ANY WARRANTY; without even the implied warranty of MERCHANTABILITY 
 * or FITNESS FOR A PARTICULAR PURPOSE. See the GNU General Public License 
 * for more details.
 * 
 * You should have received a copy of the GNU General Public License along 
 * with this program; if not, write to the Free Software Foundation, Inc., 
 * 59 Temple Place, Suite 330, Boston, MA 02111-1307 USA
 */

// *****************************************************************
// RFM22B hardware layer
//
// This module uses the RFM22B's internal packet handling hardware to
// encapsulate our own packet data.
//
// The RFM22B internal hardware packet handler configuration is as follows ..
//
// 4-byte (32-bit) preamble .. alternating 0's & 1's
// 4-byte (32-bit) sync
// 1-byte packet length (number of data bytes to follow)
// 0 to 255 user data bytes
//
// Our own packet data will also contain it's own header and 32-bit CRC
// as a single 16-bit CRC is not sufficient for wireless comms.
//
// *****************************************************************

/* Project Includes */
#include "pios.h"

#if defined(PIOS_INCLUDE_RFM22B)

#include <pios_spi_priv.h>
#include <packet_handler.h>
#include <pios_rfm22b_priv.h>
#include <ecc.h>

/* Local Defines */
#define STACK_SIZE_BYTES 200
#define TASK_PRIORITY (tskIDLE_PRIORITY + 2)
#define ISR_TIMEOUT 5 // ms
#define EVENT_QUEUE_SIZE 5
#define PACKET_QUEUE_SIZE 3
#define RFM22B_DEFAULT_RX_DATARATE RFM22_datarate_64000

// The maximum amount of time without activity before initiating a reset.
#define PIOS_RFM22B_SUPERVISOR_TIMEOUT 100  // ms

// The time between updates over the radio link.
#define RADIOSTATS_UPDATE_PERIOD_MS 250

// this is too adjust the RF module so that it is on frequency
#define OSC_LOAD_CAP				0x7F	// cap = 12.5pf .. default
#define OSC_LOAD_CAP_1				0x7D	// board 1
#define OSC_LOAD_CAP_2				0x7B	// board 2
#define OSC_LOAD_CAP_3				0x7E	// board 3
#define OSC_LOAD_CAP_4				0x7F	// board 4

// ************************************

#define TX_PREAMBLE_NIBBLES				12		// 7 to 511 (number of nibbles)
#define RX_PREAMBLE_NIBBLES				6		// 5 to 31 (number of nibbles)

// the size of the rf modules internal FIFO buffers
#define FIFO_SIZE	64

#define TX_FIFO_HI_WATERMARK			62		// 0-63
#define TX_FIFO_LO_WATERMARK			32		// 0-63

#define RX_FIFO_HI_WATERMARK			32		// 0-63

#define PREAMBLE_BYTE					0x55	// preamble byte (preceeds SYNC_BYTE's)

#define SYNC_BYTE_1						0x2D    // RF sync bytes (32-bit in all)
#define SYNC_BYTE_2						0xD4    //
#define SYNC_BYTE_3						0x4B    //
#define SYNC_BYTE_4						0x59    //

#ifndef RX_LED_ON
#define RX_LED_ON
#define RX_LED_OFF
#define TX_LED_ON
#define TX_LED_OFF
#define LINK_LED_ON
#define LINK_LED_OFF
#define USB_LED_ON
#define USB_LED_OFF
#endif

// ************************************
// Normal data streaming
// GFSK modulation
// no manchester encoding
// data whitening
// FIFO mode
//  5-nibble rx preamble length detection
// 10-nibble tx preamble length
// AFC enabled

/* Local type definitions */
enum pios_rfm22b_dev_magic {
	PIOS_RFM22B_DEV_MAGIC = 0x68e971b6,
};

enum pios_rfm22b_state {
	RFM22B_STATE_UNINITIALIZED,
	RFM22B_STATE_INITIALIZING,
	RFM22B_STATE_RX_MODE,
	RFM22B_STATE_WAIT_PREAMBLE,
	RFM22B_STATE_WAIT_SYNC,
	RFM22B_STATE_RX_DATA,
	RFM22B_STATE_TX_START,
	RFM22B_STATE_TX_DATA,
	RFM22B_STATE_TIMEOUT,
	RFM22B_STATE_ERROR,
	RFM22B_STATE_FATAL_ERROR,

	RFM22B_STATE_NUM_STATES // Must be last
};

enum pios_rfm22b_event {
	RFM22B_EVENT_INITIALIZE,
	RFM22B_EVENT_INITIALIZED,
	RFM22B_EVENT_INT_RECEIVED,
	RFM22B_EVENT_RX_MODE,
	RFM22B_EVENT_PREAMBLE_DETECTED,
	RFM22B_EVENT_SYNC_DETECTED,
	RFM22B_EVENT_RX_COMPLETE,
	RFM22B_EVENT_SEND_PACKET,
	RFM22B_EVENT_TX_START,
	RFM22B_EVENT_TX_STARTED,
	RFM22B_EVENT_TX_COMPLETE,
	RFM22B_EVENT_TIMEOUT,
	RFM22B_EVENT_ERROR,
	RFM22B_EVENT_FATAL_ERROR,

	RFM22B_EVENT_NUM_EVENTS  // Must be last
};

struct pios_rfm22b_dev {
	enum pios_rfm22b_dev_magic magic;
	struct pios_rfm22b_cfg cfg;

	uint32_t spi_id;
	uint32_t slave_num;

	// The device ID
	uint32_t deviceID;

	// The destination ID
	uint32_t destination_id;

	// The task handle
	xTaskHandle taskHandle;

	// ISR pending
	xSemaphoreHandle isrPending;

	// Receive packet complete
	xSemaphoreHandle rxsem;

	// The COM callback functions.
	pios_com_callback rx_in_cb;
	uint32_t rx_in_context;
	pios_com_callback tx_out_cb;
	uint32_t tx_out_context;

	// the transmit power to use for data transmissions
	uint8_t	tx_power;

	// The RF datarate lookup index.
	uint8_t datarate;

	// The state machine state and the current event
	enum pios_rfm22b_state state;
	// The event queue handle
	xQueueHandle eventQueue;

	// device status register
	uint8_t device_status;
	// interrupt status register 1
	uint8_t int_status1;
	// interrupt status register 2
	uint8_t int_status2;
	// ezmac status register
	uint8_t ezmac_status;

	// The packet transmission counts
	uint32_t tx_packet_count;
	uint32_t rx_packet_count;

	// The dropped packet counters
	uint8_t slow_block;
	uint8_t fast_block;
	uint8_t slow_good_packets;
	uint8_t fast_good_packets;
	uint8_t slow_corrected_packets;
	uint8_t fast_corrected_packets;
	uint8_t slow_error_packets;
	uint8_t fast_error_packets;
	uint8_t slow_link_quality;
	uint8_t fast_link_quality;

	// Stats
	uint16_t resets;
	uint16_t timeouts;
	uint16_t errors;
	// the current RSSI (register value)
	uint8_t rssi;
	// RSSI in dBm
	int8_t rssi_dBm;

	// The packet queue handle
	xQueueHandle packetQueue;

	// The current tx packet
	PHPacketHandle tx_packet;
	// the tx data read index
	uint16_t tx_data_rd;
	// the tx data write index
	uint16_t tx_data_wr;

	// The current rx packet
	PHPacketHandle rx_packet;
	// The previous rx packet
	PHPacketHandle rx_packet_prev;
	// The next rx packet
	PHPacketHandle rx_packet_next;
	// the receive buffer write index
	uint16_t rx_buffer_wr;
	// the receive buffer write index
	uint16_t rx_packet_len;
	
	// The frequency hopping step size
	float frequency_step_size;
	// current frequency hop channel
	uint8_t	frequency_hop_channel;
	// the frequency hop step size
	uint8_t frequency_hop_step_size_reg;
	// afc correction reading (in Hz)
	int32_t afc_correction_Hz;
	int8_t rx_packet_start_afc_Hz;

	// The status packet
	PHStatusPacket status_packet;

	// The maximum time (ms) that it should take to transmit / receive a packet.
	uint32_t max_packet_time;
	portTickType packet_start_ticks;
};

struct pios_rfm22b_transition {
	enum pios_rfm22b_event (*entry_fn) (struct pios_rfm22b_dev *rfm22b_dev);
	enum pios_rfm22b_state next_state[RFM22B_EVENT_NUM_EVENTS];
};

// Must ensure these prefilled arrays match the define sizes
static const uint8_t FULL_PREAMBLE[FIFO_SIZE] = 
	{PREAMBLE_BYTE,PREAMBLE_BYTE,PREAMBLE_BYTE,PREAMBLE_BYTE,PREAMBLE_BYTE,
	PREAMBLE_BYTE,PREAMBLE_BYTE,PREAMBLE_BYTE,PREAMBLE_BYTE,PREAMBLE_BYTE,
	PREAMBLE_BYTE,PREAMBLE_BYTE,PREAMBLE_BYTE,PREAMBLE_BYTE,PREAMBLE_BYTE,
	PREAMBLE_BYTE,PREAMBLE_BYTE,PREAMBLE_BYTE,PREAMBLE_BYTE,PREAMBLE_BYTE,
	PREAMBLE_BYTE,PREAMBLE_BYTE,PREAMBLE_BYTE,PREAMBLE_BYTE,PREAMBLE_BYTE,
	PREAMBLE_BYTE,PREAMBLE_BYTE,PREAMBLE_BYTE,PREAMBLE_BYTE,PREAMBLE_BYTE,
	PREAMBLE_BYTE,PREAMBLE_BYTE,PREAMBLE_BYTE,PREAMBLE_BYTE,PREAMBLE_BYTE,
	PREAMBLE_BYTE,PREAMBLE_BYTE,PREAMBLE_BYTE,PREAMBLE_BYTE,PREAMBLE_BYTE,
	PREAMBLE_BYTE,PREAMBLE_BYTE,PREAMBLE_BYTE,PREAMBLE_BYTE,PREAMBLE_BYTE,
	PREAMBLE_BYTE,PREAMBLE_BYTE,PREAMBLE_BYTE,PREAMBLE_BYTE,PREAMBLE_BYTE,
	PREAMBLE_BYTE,PREAMBLE_BYTE,PREAMBLE_BYTE,PREAMBLE_BYTE,PREAMBLE_BYTE,
	PREAMBLE_BYTE,PREAMBLE_BYTE,PREAMBLE_BYTE,PREAMBLE_BYTE,PREAMBLE_BYTE,
	PREAMBLE_BYTE,PREAMBLE_BYTE,PREAMBLE_BYTE,PREAMBLE_BYTE}; // 64 bytes
static const uint8_t HEADER[(TX_PREAMBLE_NIBBLES + 1)/2 + 2] = {PREAMBLE_BYTE, PREAMBLE_BYTE, PREAMBLE_BYTE, PREAMBLE_BYTE,PREAMBLE_BYTE, PREAMBLE_BYTE, SYNC_BYTE_1, SYNC_BYTE_2};
static const uint8_t OUT_FF[64] = {0xFF,0xFF,0xFF,0xFF,0xFF,0xFF,0xFF,0xFF,
	0xFF,0xFF,0xFF,0xFF,0xFF,0xFF,0xFF,0xFF,
	0xFF,0xFF,0xFF,0xFF,0xFF,0xFF,0xFF,0xFF,
	0xFF,0xFF,0xFF,0xFF,0xFF,0xFF,0xFF,0xFF,
	0xFF,0xFF,0xFF,0xFF,0xFF,0xFF,0xFF,0xFF,
	0xFF,0xFF,0xFF,0xFF,0xFF,0xFF,0xFF,0xFF,
	0xFF,0xFF,0xFF,0xFF,0xFF,0xFF,0xFF,0xFF,
	0xFF,0xFF,0xFF,0xFF,0xFF,0xFF,0xFF,0xFF};

/* Local function forwared declarations */
static void PIOS_RFM22B_Task(void *parameters);
static void PIOS_RFM22B_InjectEvent(struct pios_rfm22b_dev *rfm22b_dev, enum pios_rfm22b_event event, bool inISR);
static bool rfm22_readStatus(struct pios_rfm22b_dev *rfm22b_dev);
static enum pios_rfm22b_event rfm22_setRxMode(struct pios_rfm22b_dev *rfm22b_dev);
static enum pios_rfm22b_event rfm22_detectPreamble(struct pios_rfm22b_dev *rfm22b_dev);
static enum pios_rfm22b_event rfm22_detectSync(struct pios_rfm22b_dev *rfm22b_dev);
static enum pios_rfm22b_event rfm22_rxData(struct pios_rfm22b_dev *rfm22b_dev);
static enum pios_rfm22b_event rfm22_init(struct pios_rfm22b_dev *rfm22b_dev);
static enum pios_rfm22b_event rfm22_txStart(struct pios_rfm22b_dev *rfm22b_dev);
static enum pios_rfm22b_event rfm22_txData(struct pios_rfm22b_dev *rfm22b_dev);
static enum pios_rfm22b_event rfm22_process_state_transition(struct pios_rfm22b_dev *rfm22b_dev, enum pios_rfm22b_event event);
static enum pios_rfm22b_event rfm22_timeout(struct pios_rfm22b_dev *rfm22b_dev);
static enum pios_rfm22b_event rfm22_error(struct pios_rfm22b_dev *rfm22b_dev);
static enum pios_rfm22b_event rfm22_fatal_error(struct pios_rfm22b_dev *rfm22b_dev);
static bool rfm22_sendStatus(struct pios_rfm22b_dev *rfm22b_dev);

// SPI read/write functions
static void rfm22_assertCs();
static void rfm22_deassertCs();
static void rfm22_claimBus();
static void rfm22_releaseBus();
static void rfm22_write(uint8_t addr, uint8_t data);
static uint8_t rfm22_read(uint8_t addr);
static uint8_t rfm22_read_noclaim(uint8_t addr);

/* Provide a COM driver */
static void PIOS_RFM22B_ChangeBaud(uint32_t rfm22b_id, uint32_t baud);
static void PIOS_RFM22B_RegisterRxCallback(uint32_t rfm22b_id, pios_com_callback rx_in_cb, uint32_t context);
static void PIOS_RFM22B_RegisterTxCallback(uint32_t rfm22b_id, pios_com_callback tx_out_cb, uint32_t context);
static void PIOS_RFM22B_TxStart(uint32_t rfm22b_id, uint16_t tx_bytes_avail);
static void PIOS_RFM22B_RxStart(uint32_t rfm22b_id, uint16_t rx_bytes_avail);

/* Local variables */
const struct pios_com_driver pios_rfm22b_com_driver = {
	.set_baud   = PIOS_RFM22B_ChangeBaud,
	.tx_start   = PIOS_RFM22B_TxStart,
	.rx_start   = PIOS_RFM22B_RxStart,
	.bind_tx_cb = PIOS_RFM22B_RegisterTxCallback,
	.bind_rx_cb = PIOS_RFM22B_RegisterRxCallback,
};

/* Te state transition table */
const static struct pios_rfm22b_transition rfm22b_transitions[RFM22B_STATE_NUM_STATES] = {
	[RFM22B_STATE_UNINITIALIZED] = {
		.entry_fn = 0,
		.next_state = {
			[RFM22B_EVENT_INITIALIZE] = RFM22B_STATE_INITIALIZING,
			[RFM22B_EVENT_ERROR] = RFM22B_STATE_ERROR,
		},
	},
	[RFM22B_STATE_INITIALIZING] = {
		.entry_fn = rfm22_init,
		.next_state = {
			[RFM22B_EVENT_INITIALIZED] = RFM22B_STATE_TX_START,
			[RFM22B_EVENT_ERROR] = RFM22B_STATE_ERROR,
			[RFM22B_EVENT_FATAL_ERROR] = RFM22B_STATE_FATAL_ERROR,
		},
	},
	[RFM22B_STATE_RX_MODE] = {
		.entry_fn = rfm22_setRxMode,
		.next_state = {
			[RFM22B_EVENT_INT_RECEIVED] = RFM22B_STATE_WAIT_PREAMBLE,
			[RFM22B_EVENT_SEND_PACKET] = RFM22B_STATE_TX_START,
			[RFM22B_EVENT_TX_START] = RFM22B_STATE_TX_START,
			[RFM22B_EVENT_TIMEOUT] = RFM22B_STATE_TIMEOUT,
			[RFM22B_EVENT_ERROR] = RFM22B_STATE_ERROR,
			[RFM22B_EVENT_FATAL_ERROR] = RFM22B_STATE_FATAL_ERROR,
		},
	},
	[RFM22B_STATE_WAIT_PREAMBLE] = {
		.entry_fn = rfm22_detectPreamble,
		.next_state = {
			[RFM22B_EVENT_INT_RECEIVED] = RFM22B_STATE_WAIT_PREAMBLE,
			[RFM22B_EVENT_PREAMBLE_DETECTED] = RFM22B_STATE_WAIT_SYNC,
			[RFM22B_EVENT_SEND_PACKET] = RFM22B_STATE_TX_START,
			[RFM22B_EVENT_TX_START] = RFM22B_STATE_TX_START,
			[RFM22B_EVENT_TIMEOUT] = RFM22B_STATE_TIMEOUT,
			[RFM22B_EVENT_ERROR] = RFM22B_STATE_ERROR,
			[RFM22B_EVENT_FATAL_ERROR] = RFM22B_STATE_FATAL_ERROR,
		},
	},
	[RFM22B_STATE_WAIT_SYNC] = {
		.entry_fn = rfm22_detectSync,
		.next_state = {
			[RFM22B_EVENT_INT_RECEIVED] = RFM22B_STATE_WAIT_SYNC,
			[RFM22B_EVENT_SYNC_DETECTED] = RFM22B_STATE_RX_DATA,
			[RFM22B_EVENT_TX_START] = RFM22B_STATE_TX_START,
			[RFM22B_EVENT_TIMEOUT] = RFM22B_STATE_TIMEOUT,
			[RFM22B_EVENT_ERROR] = RFM22B_STATE_ERROR,
			[RFM22B_EVENT_FATAL_ERROR] = RFM22B_STATE_FATAL_ERROR,
		},
	},
	[RFM22B_STATE_RX_DATA] = {
		.entry_fn = rfm22_rxData,
		.next_state = {
			[RFM22B_EVENT_INT_RECEIVED] = RFM22B_STATE_RX_DATA,
			[RFM22B_EVENT_RX_COMPLETE] = RFM22B_STATE_TX_START,
			[RFM22B_EVENT_TIMEOUT] = RFM22B_STATE_TIMEOUT,
			[RFM22B_EVENT_ERROR] = RFM22B_STATE_ERROR,
			[RFM22B_EVENT_FATAL_ERROR] = RFM22B_STATE_FATAL_ERROR,
		},
	},
	[RFM22B_STATE_TX_START] = {
		.entry_fn = rfm22_txStart,
		.next_state = {
			[RFM22B_EVENT_INT_RECEIVED] = RFM22B_STATE_TX_DATA,
			[RFM22B_EVENT_RX_MODE] = RFM22B_STATE_RX_MODE,
			[RFM22B_EVENT_TIMEOUT] = RFM22B_STATE_TIMEOUT,
			[RFM22B_EVENT_ERROR] = RFM22B_STATE_ERROR,
			[RFM22B_EVENT_FATAL_ERROR] = RFM22B_STATE_FATAL_ERROR,
		},
	},
	[RFM22B_STATE_TX_DATA] = {
		.entry_fn = rfm22_txData,
		.next_state = {
			[RFM22B_EVENT_INT_RECEIVED] = RFM22B_STATE_TX_DATA,
			[RFM22B_EVENT_TX_COMPLETE] = RFM22B_STATE_TX_START,
			[RFM22B_EVENT_TIMEOUT] = RFM22B_STATE_TIMEOUT,
			[RFM22B_EVENT_ERROR] = RFM22B_STATE_ERROR,
			[RFM22B_EVENT_FATAL_ERROR] = RFM22B_STATE_FATAL_ERROR,
		},
	},
	[RFM22B_STATE_TIMEOUT] = {
		.entry_fn = rfm22_timeout,
		.next_state = {
			[RFM22B_EVENT_TX_START] = RFM22B_STATE_TX_START,
			[RFM22B_EVENT_INITIALIZE] = RFM22B_STATE_INITIALIZING,
			[RFM22B_EVENT_ERROR] = RFM22B_STATE_ERROR,
			[RFM22B_EVENT_FATAL_ERROR] = RFM22B_STATE_FATAL_ERROR,
		},
	},
	[RFM22B_STATE_ERROR] = {
		.entry_fn = rfm22_error,
		.next_state = {
			[RFM22B_EVENT_INITIALIZE] = RFM22B_STATE_INITIALIZING,
			[RFM22B_EVENT_ERROR] = RFM22B_STATE_ERROR,
			[RFM22B_EVENT_FATAL_ERROR] = RFM22B_STATE_FATAL_ERROR,
		},
	},
	[RFM22B_STATE_FATAL_ERROR] = {
		.entry_fn = rfm22_fatal_error,
		.next_state = {
			[RFM22B_EVENT_ERROR] = RFM22B_STATE_ERROR,
			[RFM22B_EVENT_FATAL_ERROR] = RFM22B_STATE_FATAL_ERROR,
		},
	},
};

// xtal 10 ppm, 434MHz
#define LOOKUP_SIZE	 14
static const uint32_t            data_rate[] = {   500,  1000,  2000,  4000,  8000,  9600, 16000, 19200, 24000,  32000,  64000, 128000, 192000, 256000};
static const uint8_t      modulation_index[] = {    16,     8,     4,     2,     1,     1,     1,     1,     1,      1,      1,      1,      1,      1};
static const uint32_t       freq_deviation[] = {  4000,  4000,  4000,  4000,  4000,  4800,  8000,  9600, 12000,  16000,  32000,  64000,  96000, 128000};
static const uint32_t         rx_bandwidth[] = { 17500, 17500, 17500, 17500, 17500, 19400, 32200, 38600, 51200,  64100, 137900, 269300, 420200, 518800};
static const int8_t        est_rx_sens_dBm[] = {  -118,  -118,  -117,  -116,  -115,  -115,  -112,  -112,  -110,   -109,   -106,   -103,   -101,   -100}; // estimated receiver sensitivity for BER = 1E-3

static const uint8_t                reg_1C[] = {  0x37,  0x37,  0x37,  0x37,  0x3A,  0x3B,  0x26,  0x28,  0x2E,   0x16,   0x07,   0x83,   0x8A,   0x8C}; // rfm22_if_filter_bandwidth

static const uint8_t                reg_1D[] = {  0x44,  0x44,  0x44,  0x44,  0x44,  0x44,  0x44,  0x44,  0x44,   0x44,   0x44,   0x44,   0x44,   0x44}; // rfm22_afc_loop_gearshift_override
static const uint8_t                reg_1E[] = {  0x0A,  0x0A,  0x0A,  0x0A,  0x0A,  0x0A,  0x0A,  0x0A,  0x0A,   0x0A,   0x0A,   0x0A,   0x0A,   0x02}; // rfm22_afc_timing_control

static const uint8_t                reg_1F[] = {  0x03,  0x03,  0x03,  0x03,  0x03,  0x03,  0x03,  0x03,  0x03,   0x03,   0x03,   0x03,   0x03,   0x03}; // rfm22_clk_recovery_gearshift_override
static const uint8_t                reg_20[] = {  0xE8,  0xF4,  0xFA,  0x70,  0x3F,  0x34,  0x3F,  0x34,  0x2A,   0x3F,   0x3F,   0x5E,   0x3F,   0x2F}; // rfm22_clk_recovery_oversampling_ratio
static const uint8_t                reg_21[] = {  0x60,  0x20,  0x00,  0x01,  0x02,  0x02,  0x02,  0x02,  0x03,   0x02,   0x02,   0x01,   0x02,   0x02}; // rfm22_clk_recovery_offset2
static const uint8_t                reg_22[] = {  0x20,  0x41,  0x83,  0x06,  0x0C,  0x75,  0x0C,  0x75,  0x12,   0x0C,   0x0C,   0x5D,   0x0C,   0xBB}; // rfm22_clk_recovery_offset1
static const uint8_t                reg_23[] = {  0xC5,  0x89,  0x12,  0x25,  0x4A,  0x25,  0x4A,  0x25,  0x6F,   0x4A,   0x4A,   0x86,   0x4A,   0x0D}; // rfm22_clk_recovery_offset0
static const uint8_t                reg_24[] = {  0x00,  0x00,  0x00,  0x02,  0x07,  0x07,  0x07,  0x07,  0x07,   0x07,   0x07,   0x05,   0x07,   0x07}; // rfm22_clk_recovery_timing_loop_gain1
static const uint8_t                reg_25[] = {  0x0A,  0x23,  0x85,  0x0E,  0xFF,  0xFF,  0xFF,  0xFF,  0xFF,   0xFF,   0xFF,   0x74,   0xFF,   0xFF}; // rfm22_clk_recovery_timing_loop_gain0

static const uint8_t                reg_2A[] = {  0x0E,  0x0E,  0x0E,  0x0E,  0x0E,  0x0D,  0x0D,  0x0E,  0x12,   0x17,   0x31,   0x50,   0x50,   0x50}; // rfm22_afc_limiter .. AFC_pull_in_range = �AFCLimiter[7:0] x (hbsel+1) x 625 Hz

static const uint8_t                reg_6E[] = {  0x04,  0x08,  0x10,  0x20,  0x41,  0x4E,  0x83,  0x9D,  0xC4,   0x08,   0x10,   0x20,   0x31,   0x41}; // rfm22_tx_data_rate1
static const uint8_t                reg_6F[] = {  0x19,  0x31,  0x62,  0xC5,  0x89,  0xA5,  0x12,  0x49,  0x9C,   0x31,   0x62,   0xC5,   0x27,   0x89}; // rfm22_tx_data_rate0

static const uint8_t                reg_70[] = {  0x2D,  0x2D,  0x2D,  0x2D,  0x2D,  0x2D,  0x2D,  0x2D,  0x2D,   0x0D,   0x0D,   0x0D,   0x0D,   0x0D}; // rfm22_modulation_mode_control1
static const uint8_t                reg_71[] = {  0x23,  0x23,  0x23,  0x23,  0x23,  0x23,  0x23,  0x23,  0x23,   0x23,   0x23,   0x23,   0x23,   0x23}; // rfm22_modulation_mode_control2

static const uint8_t                reg_72[] = {  0x06,  0x06,  0x06,  0x06,  0x06,  0x08,  0x0D,  0x0F,  0x13,   0x1A,   0x33,   0x66,   0x9A,   0xCD}; // rfm22_frequency_deviation

// ************************************
// Scan Spectrum settings
// GFSK modulation
// no manchester encoding
// data whitening
// FIFO mode
//  5-nibble rx preamble length detection
// 10-nibble tx preamble length
#define SS_LOOKUP_SIZE	 2

// xtal 1 ppm, 434MHz
static const uint32_t ss_rx_bandwidth[] = {  2600, 10600};

static const uint8_t ss_reg_1C[] = {  0x51, 0x32}; // rfm22_if_filter_bandwidth
static const uint8_t ss_reg_1D[] = {  0x00, 0x00}; // rfm22_afc_loop_gearshift_override

static const uint8_t ss_reg_20[] = {  0xE8, 0x38}; // rfm22_clk_recovery_oversampling_ratio
static const uint8_t ss_reg_21[] = {  0x60, 0x02}; // rfm22_clk_recovery_offset2
static const uint8_t ss_reg_22[] = {  0x20, 0x4D}; // rfm22_clk_recovery_offset1
static const uint8_t ss_reg_23[] = {  0xC5, 0xD3}; // rfm22_clk_recovery_offset0
static const uint8_t ss_reg_24[] = {  0x00, 0x07}; // rfm22_clk_recovery_timing_loop_gain1
static const uint8_t ss_reg_25[] = {  0x0F, 0xFF}; // rfm22_clk_recovery_timing_loop_gain0

static const uint8_t ss_reg_2A[] = {  0xFF, 0xFF}; // rfm22_afc_limiter .. AFC_pull_in_range = �AFCLimiter[7:0] x (hbsel+1) x 625 Hz

static const uint8_t ss_reg_70[] = {  0x24, 0x2D}; // rfm22_modulation_mode_control1
static const uint8_t ss_reg_71[] = {  0x2B, 0x23}; // rfm22_modulation_mode_control2


static bool PIOS_RFM22B_validate(struct pios_rfm22b_dev * rfm22b_dev)
{
	return (rfm22b_dev != NULL && rfm22b_dev->magic == PIOS_RFM22B_DEV_MAGIC);
}

#if defined(PIOS_INCLUDE_FREERTOS)
static struct pios_rfm22b_dev * PIOS_RFM22B_alloc(void)
{
	struct pios_rfm22b_dev * rfm22b_dev;

	rfm22b_dev = (struct pios_rfm22b_dev *)pvPortMalloc(sizeof(*rfm22b_dev));
	rfm22b_dev->spi_id = 0;
	if (!rfm22b_dev) return(NULL);

	rfm22b_dev->magic = PIOS_RFM22B_DEV_MAGIC;
	return(rfm22b_dev);
}
#else
static struct pios_rfm22b_dev pios_rfm22b_devs[PIOS_RFM22B_MAX_DEVS];
static uint8_t pios_rfm22b_num_devs;
static struct pios_rfm22b_dev * PIOS_RFM22B_alloc(void)
{
	struct pios_rfm22b_dev * rfm22b_dev;

	if (pios_rfm22b_num_devs >= PIOS_RFM22B_MAX_DEVS)
		return NULL;

	rfm22b_dev = &pios_rfm22b_devs[pios_rfm22b_num_devs++];
	rfm22b_dev->magic = PIOS_RFM22B_DEV_MAGIC;

	return (rfm22b_dev);
}
#endif

static struct pios_rfm22b_dev * g_rfm22b_dev =  NULL;

/**
 * Initialise an RFM22B device
 */
int32_t PIOS_RFM22B_Init(uint32_t *rfm22b_id, uint32_t spi_id, uint32_t slave_num, const struct pios_rfm22b_cfg *cfg)
{
	PIOS_DEBUG_Assert(rfm22b_id);
	PIOS_DEBUG_Assert(cfg);

	// Allocate the device structure.
	struct pios_rfm22b_dev * rfm22b_dev = (struct pios_rfm22b_dev *) PIOS_RFM22B_alloc();
	if (!rfm22b_dev)
		return(-1);

	// Store the SPI handle
	rfm22b_dev->slave_num = slave_num;
	rfm22b_dev->spi_id = spi_id;

	// Set the state to initializing.
	rfm22b_dev->state = RFM22B_STATE_UNINITIALIZED;
	// Create the event queue
	rfm22b_dev->eventQueue = xQueueCreate(EVENT_QUEUE_SIZE, sizeof(enum pios_rfm22b_event));

	// Initialize the register values.
	rfm22b_dev->device_status = 0;
	rfm22b_dev->int_status1 = 0;
	rfm22b_dev->int_status2 = 0;
	rfm22b_dev->ezmac_status = 0;

	// Initlize the link stats.
	rfm22b_dev->slow_block = 0;
	rfm22b_dev->fast_block = 0;
	rfm22b_dev->slow_good_packets = 0;
	rfm22b_dev->fast_good_packets = 0;
	rfm22b_dev->slow_corrected_packets = 0;
	rfm22b_dev->fast_corrected_packets = 0;
	rfm22b_dev->slow_error_packets = 0;
	rfm22b_dev->fast_error_packets = 0;
	rfm22b_dev->slow_link_quality = 255;
	rfm22b_dev->fast_link_quality = 255;

	// Initialize the stats.
	rfm22b_dev->resets = 0;
	rfm22b_dev->timeouts = 0;
	rfm22b_dev->errors = 0;
	rfm22b_dev->tx_packet_count = 0;
	rfm22b_dev->rx_packet_count = 0;
	rfm22b_dev->rssi = 0;
	rfm22b_dev->rssi_dBm = -127;

	// Bind the configuration to the device instance
	rfm22b_dev->cfg = *cfg;
	rfm22b_dev->datarate = RFM22B_DEFAULT_RX_DATARATE;

	// Initialize the packets.
	rfm22b_dev->rx_packet = NULL;
	rfm22b_dev->rx_packet_next = NULL;
	rfm22b_dev->rx_packet_prev = NULL;
	rfm22b_dev->rx_packet_len = 0;
	rfm22b_dev->tx_packet = NULL;

	*rfm22b_id = (uint32_t)rfm22b_dev;
	g_rfm22b_dev = rfm22b_dev;

	// Calculate the (approximate) maximum amount of time that it should take to transmit / receive a packet.
	rfm22b_dev->packet_start_ticks = 0;

	// Create a semaphore to know if an ISR needs responding to
	vSemaphoreCreateBinary( rfm22b_dev->isrPending );

	// Create a semaphore to know when an rx packet is available
	vSemaphoreCreateBinary( rfm22b_dev->rxsem );

	// Create the packet queue.
	rfm22b_dev->packetQueue = xQueueCreate(PACKET_QUEUE_SIZE, sizeof(PHPacketHandle));

	// Initialize the max tx power level.
	PIOS_RFM22B_SetTxPower(*rfm22b_id, cfg->maxTxPower);

	// Create our (hopefully) unique 32 bit id from the processor serial number.
	uint8_t crcs[] = { 0, 0, 0, 0 };
	{
		char serial_no_str[33];
		PIOS_SYS_SerialNumberGet(serial_no_str);
		// Create a 32 bit value using 4 8 bit CRC values.
		for (uint8_t i = 0; serial_no_str[i] != 0; ++i)
			crcs[i % 4] = PIOS_CRC_updateByte(crcs[i % 4], serial_no_str[i]);
	}
	rfm22b_dev->deviceID = crcs[0] | crcs[1] << 8 | crcs[2] << 16 | crcs[3] << 24;
	DEBUG_PRINTF(2, "RF device ID: %x\n\r", rfm22b_dev->deviceID);

	// Initialize the external interrupt.
	PIOS_EXTI_Init(cfg->exti_cfg);

	// Register the watchdog timer for the radio driver task
#ifdef PIOS_WDG_RFM22B
	PIOS_WDG_RegisterFlag(PIOS_WDG_RFM22B);
#endif /* PIOS_WDG_RFM22B */

	// Start the driver task.  This task controls the radio state machine and removed all of the IO from the IRQ handler.
	xTaskCreate(PIOS_RFM22B_Task, (signed char *)"PIOS_RFM22B_Task", STACK_SIZE_BYTES, (void*)rfm22b_dev, TASK_PRIORITY, &(rfm22b_dev->taskHandle));

	// Initialize the radio device.
	PIOS_RFM22B_InjectEvent(rfm22b_dev, RFM22B_EVENT_INITIALIZE, false);

	return(0);
}

/**
 * The RFM22B external interrupt routine.
 */
bool PIOS_RFM22_EXT_Int(void)
{
	if (!PIOS_RFM22B_validate(g_rfm22b_dev))
	    return false;

	// Inject an interrupt event into the state machine.
	PIOS_RFM22B_InjectEvent(g_rfm22b_dev, RFM22B_EVENT_INT_RECEIVED, true);
        return false;
}

/**
 * Inject an event into the RFM22B state machine.
 * \param[in] rfm22b_dev The device structure
 * \param[in] event The event to inject
 * \param[in] inISR Is this being called from an interrrup service routine?
 */
static void PIOS_RFM22B_InjectEvent(struct pios_rfm22b_dev *rfm22b_dev, enum pios_rfm22b_event event, bool inISR)
{

	// Store the event.
	if (xQueueSend(rfm22b_dev->eventQueue, &event, portMAX_DELAY) != pdTRUE)
		return;

	// Signal the semaphore to wake up the handler thread.
	if (inISR) {
		portBASE_TYPE pxHigherPriorityTaskWoken;
		if (xSemaphoreGiveFromISR(rfm22b_dev->isrPending, &pxHigherPriorityTaskWoken) != pdTRUE) {
			// Something went fairly seriously wrong
			rfm22b_dev->errors++;
		}
		portEND_SWITCHING_ISR(pxHigherPriorityTaskWoken);
	}
	else
	{
		if (xSemaphoreGive(rfm22b_dev->isrPending) != pdTRUE) {
			// Something went fairly seriously wrong
			rfm22b_dev->errors++;
		}
	}
}

/**
 * Returns the unique device ID for th RFM22B device.
 * \param[in] rfm22b_id The RFM22B device index.
 * \return The unique device ID
 */
uint32_t PIOS_RFM22B_DeviceID(uint32_t rfm22b_id)
{
	struct pios_rfm22b_dev *rfm22b_dev = (struct pios_rfm22b_dev *)rfm22b_id;
	if(PIOS_RFM22B_validate(rfm22b_dev))
		return rfm22b_dev->deviceID;
	else
		return 0;
}

void PIOS_RFM22B_SetTxPower(uint32_t rfm22b_id, enum rfm22b_tx_power tx_pwr)
{
	struct pios_rfm22b_dev *rfm22b_dev = (struct pios_rfm22b_dev *)rfm22b_id;
	if(!PIOS_RFM22B_validate(rfm22b_dev))
		return;
	rfm22b_dev->tx_power = tx_pwr;
<<<<<<< HEAD
}

void PIOS_RFM22B_SetDestinationId(uint32_t rfm22b_id, uint32_t dest_id)
{
	struct pios_rfm22b_dev *rfm22b_dev = (struct pios_rfm22b_dev *)rfm22b_id;
	if(!PIOS_RFM22B_validate(rfm22b_dev))
		return;
	rfm22b_dev->destination_id = (dest_id == 0) ? 0xffffffff : dest_id;
=======
>>>>>>> 9ea572f4
}

void PIOS_RFM22B_SetDestinationId(uint32_t rfm22b_id, uint32_t dest_id)
{
	struct pios_rfm22b_dev *rfm22b_dev = (struct pios_rfm22b_dev *)rfm22b_id;
	if(!PIOS_RFM22B_validate(rfm22b_dev))
		return;
	rfm22b_dev->destination_id = (dest_id == 0) ? 0xffffffff : dest_id;
}

uint16_t PIOS_RFM22B_Resets(uint32_t rfm22b_id)
{
	struct pios_rfm22b_dev *rfm22b_dev = (struct pios_rfm22b_dev *)rfm22b_id;
	if(!PIOS_RFM22B_validate(rfm22b_dev))
		return 0;
	return rfm22b_dev->resets;
}

uint16_t PIOS_RFM22B_Timeouts(uint32_t rfm22b_id)
{
	struct pios_rfm22b_dev *rfm22b_dev = (struct pios_rfm22b_dev *)rfm22b_id;
	if(!PIOS_RFM22B_validate(rfm22b_dev))
		return 0;
	return rfm22b_dev->timeouts;
}

uint8_t PIOS_RFM22B_LinkQuality(uint32_t rfm22b_id)
{
	struct pios_rfm22b_dev *rfm22b_dev = (struct pios_rfm22b_dev *)rfm22b_id;
	if(!PIOS_RFM22B_validate(rfm22b_dev))
		return 0;
	return rfm22b_dev->slow_link_quality;
}

int8_t PIOS_RFM22B_RSSI(uint32_t rfm22b_id)
{
	struct pios_rfm22b_dev *rfm22b_dev = (struct pios_rfm22b_dev *)rfm22b_id;
	if(!PIOS_RFM22B_validate(rfm22b_dev))
		return 0;
	return rfm22b_dev->rssi_dBm;
}

static void PIOS_RFM22B_RxStart(uint32_t rfm22b_id, uint16_t rx_bytes_avail)
{
	struct pios_rfm22b_dev * rfm22b_dev = (struct pios_rfm22b_dev *)rfm22b_id;

	bool valid = PIOS_RFM22B_validate(rfm22b_dev);
	PIOS_Assert(valid);

}

/**
 * Insert a packet on the packet queue for sending.
 * Note: If this finction succedds, the packet will be released by the driver, so no release is necessary.
 *       If this function doesn't success, the caller is still responsible for the packet.
 * \param[in] rfm22b_id  The rfm22b device.
 * \param[in] p  The packet handle.
 * \param[in] max_delay  The maximum time to delay waiting to queue the packet.
 * \return  true on success, false on failue to queue the packet.
 */
bool PIOS_RFM22B_Send_Packet(uint32_t rfm22b_id, PHPacketHandle p, uint32_t max_delay)
{
 	struct pios_rfm22b_dev *rfm22b_dev = (struct pios_rfm22b_dev *)rfm22b_id;
	if(!PIOS_RFM22B_validate(rfm22b_dev))
		return false;

	// Store the packet handle in the packet queue
	if (xQueueSend(rfm22b_dev->packetQueue, &p, max_delay) != pdTRUE)
		return false;
 
	// Inject a send packet event
	PIOS_RFM22B_InjectEvent(g_rfm22b_dev, RFM22B_EVENT_SEND_PACKET, false);

	// Success
	return true;
}

/**
 * Receive a packet from the radio.
 * \param[in] rfm22b_id  The rfm22b device.
 * \param[in] pret  A pointer to the packet handle.
 * \param[in] max_delay  The maximum time to delay waiting for a packet.
 * \return  The number of bytes received.
 */
uint32_t PIOS_RFM22B_Receive_Packet(uint32_t rfm22b_id, PHPacketHandle *pret, uint32_t max_delay)
{
	struct pios_rfm22b_dev * rfm22b_dev = (struct pios_rfm22b_dev *)rfm22b_id;
	if (!PIOS_RFM22B_validate(rfm22b_dev))
		return 0;

	// Allocate the next Rx packet
	if (rfm22b_dev->rx_packet_next == NULL)
		rfm22b_dev->rx_packet_next = PHGetRXPacket(pios_packet_handler);

	// Block on the semephore until the a packet has been received.
	if (xSemaphoreTake(rfm22b_dev->rxsem,  max_delay / portTICK_RATE_MS) != pdTRUE)
		return 0;

	// Return the Rx packet if it's available.
	uint32_t rx_len = 0;
	if (rfm22b_dev->rx_packet_prev)
	{
		PHPacketHandle p = rfm22b_dev->rx_packet_prev;
		uint16_t len = PHPacketSizeECC(p);

		// Attempt to correct any errors in the packet.
		decode_data((unsigned char*)p, len);

		// Check if there were any errors
		bool rx_error = check_syndrome() != 0;
		if(rx_error)
		{

			// We have an error.  Try to correct it.
			if (correct_errors_erasures((unsigned char*)p, len, 0, 0) == 0)
			{
				// We couldn't correct the error, so drop the packet.
				rfm22b_dev->fast_error_packets++;
				PHReleaseRXPacket(pios_packet_handler, p);
			}
			else
			{
				// We corrected the error.
				rfm22b_dev->fast_corrected_packets++;
				rx_error = false;
			}

		}

		// Return the packet if there were not uncorrectable errors.
		if (!rx_error)
		{
			rfm22b_dev->fast_good_packets++;
			*pret = p;
			rx_len = rfm22b_dev->rx_packet_len;

			// Update the link statistics if necessary.
			uint8_t fast_block = (p->header.seq_num >> 2) & 0xff;
			uint8_t slow_block = (p->header.seq_num >> 4) & 0xff;
			if (rfm22b_dev->fast_block != fast_block)
			{
				rfm22b_dev->fast_link_quality = (uint8_t)(((4 + (uint16_t)rfm22b_dev->fast_good_packets - rfm22b_dev->fast_error_packets) << 5) - 1);
				rfm22b_dev->slow_good_packets += rfm22b_dev->fast_good_packets;
				rfm22b_dev->slow_corrected_packets += rfm22b_dev->fast_corrected_packets;
				rfm22b_dev->slow_error_packets += rfm22b_dev->fast_error_packets;
				rfm22b_dev->fast_good_packets = rfm22b_dev->fast_corrected_packets = rfm22b_dev->fast_error_packets = 0;
				rfm22b_dev->fast_block = fast_block;
			}
			if (rfm22b_dev->slow_block != slow_block)
			{
				rfm22b_dev->slow_link_quality = (uint8_t)(((16 + (uint16_t)rfm22b_dev->slow_good_packets - rfm22b_dev->slow_error_packets) << 3) - 1);
				rfm22b_dev->slow_good_packets = rfm22b_dev->slow_corrected_packets = rfm22b_dev->slow_error_packets = 0;
				rfm22b_dev->slow_block = slow_block;
			}
		}
		rfm22b_dev->rx_packet_prev = NULL;
	}

	return rx_len;
}

/**
 * The task that controls the radio state machine.
 */
static void PIOS_RFM22B_Task(void *parameters)
{
	struct pios_rfm22b_dev *rfm22b_dev = (struct pios_rfm22b_dev *)parameters;
	if (!PIOS_RFM22B_validate(rfm22b_dev))
	    return;
	portTickType lastEventTicks = xTaskGetTickCount();
	portTickType lastStatusTicks = lastEventTicks;

	while(1)
	{
#ifdef PIOS_WDG_RFM22B
		// Update the watchdog timer
		PIOS_WDG_UpdateFlag(PIOS_WDG_RFM22B);
#endif /* PIOS_WDG_RFM22B */

		// Wait for a signal indicating an external interrupt or a pending send/receive request.
		if ( xSemaphoreTake(g_rfm22b_dev->isrPending,  ISR_TIMEOUT / portTICK_RATE_MS) == pdTRUE ) {
<<<<<<< HEAD
			rfm22b_dev->irqs_processed++;
=======
>>>>>>> 9ea572f4
			lastEventTicks = xTaskGetTickCount();

			// Process events through the state machine.
			enum pios_rfm22b_event event;
			while (xQueueReceive(rfm22b_dev->eventQueue, &event, 0) == pdTRUE)
			{
				if ((event == RFM22B_EVENT_INT_RECEIVED) &&
				    ((rfm22b_dev->state == RFM22B_STATE_UNINITIALIZED) || (rfm22b_dev->state == RFM22B_STATE_INITIALIZING)))
					continue;

				// Process all state transitions.
				while(event != RFM22B_EVENT_NUM_EVENTS)
					event = rfm22_process_state_transition(rfm22b_dev, event);
			}
		}
		else
		{
			// Has it been too long since the last event?
			portTickType curTicks = xTaskGetTickCount();
			if (curTicks < lastEventTicks)
				lastEventTicks = curTicks;
			portTickType ticksSinceEvent = curTicks - lastEventTicks;
			if ((ticksSinceEvent / portTICK_RATE_MS) > PIOS_RFM22B_SUPERVISOR_TIMEOUT)
			{
 				// Transsition through an error event.
				enum pios_rfm22b_event event = RFM22B_EVENT_ERROR;
				while(event != RFM22B_EVENT_NUM_EVENTS)
					event = rfm22_process_state_transition(rfm22b_dev, event);

				// Clear the event queue.
				while (xQueueReceive(rfm22b_dev->eventQueue, &event, 0) == pdTRUE)
					;
				lastEventTicks = xTaskGetTickCount();
			}
		}

		// Have we locked up sending / receiving a packet?
		if (rfm22b_dev->packet_start_ticks > 0)
		{
			portTickType cur_ticks = xTaskGetTickCount();

			// Did the clock wrap around?
			if (cur_ticks < rfm22b_dev->packet_start_ticks)
				rfm22b_dev->packet_start_ticks = (cur_ticks > 0) ? cur_ticks : 1;

			// Have we been sending this packet too long?
			if (((cur_ticks - rfm22b_dev->packet_start_ticks) / portTICK_RATE_MS) > (rfm22b_dev->max_packet_time * 3))
			{
				enum pios_rfm22b_event event = RFM22B_EVENT_TIMEOUT;
				while(event != RFM22B_EVENT_NUM_EVENTS)
					event = rfm22_process_state_transition(rfm22b_dev, event);
			}
		}

		// Queue up a status packet if it's time.
		portTickType curTicks = xTaskGetTickCount();
		// Rollover
		if (curTicks < lastStatusTicks)
			lastStatusTicks = curTicks;
		if (((curTicks - lastStatusTicks) / portTICK_RATE_MS) > RADIOSTATS_UPDATE_PERIOD_MS)
			if (rfm22_sendStatus(rfm22b_dev))
				lastStatusTicks = curTicks;
	}
}

static void PIOS_RFM22B_TxStart(uint32_t rfm22b_id, uint16_t tx_bytes_avail)
{
	struct pios_rfm22b_dev * rfm22b_dev = (struct pios_rfm22b_dev *)rfm22b_id;
	bool valid = PIOS_RFM22B_validate(rfm22b_dev);
	PIOS_Assert(valid);

#ifdef NEVER
	// Get some data to send
	bool need_yield = false;
	if(tx_pre_buffer_size == 0)
		tx_pre_buffer_size = (rfm22b_dev->tx_out_cb)(rfm22b_dev->tx_out_context, tx_pre_buffer,
							     TX_BUFFER_SIZE, NULL, &need_yield);

	// Inject a send packet event
	PIOS_RFM22B_InjectEvent(g_rfm22b_dev, RFM22B_EVENT_TX_START, false);
#endif
}

/**
 * Changes the baud rate of the RFM22B peripheral without re-initialising.
 * \param[in] rfm22b_id RFM22B name (GPS, TELEM, AUX)
 * \param[in] baud Requested baud rate
 */
static void PIOS_RFM22B_ChangeBaud(uint32_t rfm22b_id, uint32_t baud)
{
	struct pios_rfm22b_dev * rfm22b_dev = (struct pios_rfm22b_dev *)rfm22b_id;

	bool valid = PIOS_RFM22B_validate(rfm22b_dev);
	PIOS_Assert(valid);

}

static void PIOS_RFM22B_RegisterRxCallback(uint32_t rfm22b_id, pios_com_callback rx_in_cb, uint32_t context)
{
	struct pios_rfm22b_dev * rfm22b_dev = (struct pios_rfm22b_dev *)rfm22b_id;

	bool valid = PIOS_RFM22B_validate(rfm22b_dev);
	PIOS_Assert(valid);

	/* 
	 * Order is important in these assignments since ISR uses _cb
	 * field to determine if it's ok to dereference _cb and _context
	 */
	rfm22b_dev->rx_in_context = context;
	rfm22b_dev->rx_in_cb = rx_in_cb;
}

static void PIOS_RFM22B_RegisterTxCallback(uint32_t rfm22b_id, pios_com_callback tx_out_cb, uint32_t context)
{
	struct pios_rfm22b_dev * rfm22b_dev = (struct pios_rfm22b_dev *)rfm22b_id;

	bool valid = PIOS_RFM22B_validate(rfm22b_dev);
	PIOS_Assert(valid);

	/* 
	 * Order is important in these assignments since ISR uses _cb
	 * field to determine if it's ok to dereference _cb and _context
	 */
	rfm22b_dev->tx_out_context = context;
	rfm22b_dev->tx_out_cb = tx_out_cb;
}

// ************************************
// SPI read/write

//! Assert the CS line
static void rfm22_assertCs()
{
	PIOS_DELAY_WaituS(1);
	if(PIOS_RFM22B_validate(g_rfm22b_dev) && g_rfm22b_dev->spi_id != 0)
		PIOS_SPI_RC_PinSet(g_rfm22b_dev->spi_id, g_rfm22b_dev->slave_num, 0);
}

//! Deassert the CS line
static void rfm22_deassertCs()
{
	if(PIOS_RFM22B_validate(g_rfm22b_dev) && g_rfm22b_dev->spi_id != 0)
		PIOS_SPI_RC_PinSet(g_rfm22b_dev->spi_id, g_rfm22b_dev->slave_num, 1);
}

//! Claim the SPI bus semaphore
static void rfm22_claimBus()
{
	if(PIOS_RFM22B_validate(g_rfm22b_dev) && g_rfm22b_dev->spi_id != 0)
		PIOS_SPI_ClaimBus(g_rfm22b_dev->spi_id);
}

//! Release the SPI bus semaphore
static void rfm22_releaseBus()
{
	if(PIOS_RFM22B_validate(g_rfm22b_dev) && g_rfm22b_dev->spi_id != 0)
		PIOS_SPI_ReleaseBus(g_rfm22b_dev->spi_id);
}

/**
 * Claim the semaphore and write a byte to a register
 * @param[in] addr The address to write to
 * @param[in] data The datat to write to that address
 */
static void rfm22_write(uint8_t addr, uint8_t data)
{
	if(PIOS_RFM22B_validate(g_rfm22b_dev)) {
		rfm22_claimBus();
		rfm22_assertCs();
		uint8_t buf[2] = {addr | 0x80, data};
		PIOS_SPI_TransferBlock(g_rfm22b_dev->spi_id, buf, NULL, sizeof(buf), NULL);
		rfm22_deassertCs();
		rfm22_releaseBus();
	}
}

/**
 * Write a byte to a register without claiming the bus.  Also
 * toggle the NSS line
 * @param[in] addr The address of the RFM22b register to write
 * @param[in] data The data to write to that register
static void rfm22_write_noclaim(uint8_t addr, uint8_t data)
{
	uint8_t buf[2] = {addr | 0x80, data};
	if(PIOS_RFM22B_validate(g_rfm22b_dev)) {
		rfm22_assertCs();
		PIOS_SPI_TransferBlock(g_rfm22b_dev->spi_id, buf, NULL, sizeof(buf), NULL);
		rfm22_deassertCs();
	}	
}
*/

/**

 * Read a byte from an RFM22b register
 * @param[in] addr The address to read from
 * @return Returns the result of the register read
 */
static uint8_t rfm22_read(uint8_t addr)
{
	uint8_t in[2];	
	uint8_t out[2] = {addr & 0x7f, 0xFF};
	if(PIOS_RFM22B_validate(g_rfm22b_dev)) {
		rfm22_claimBus();
		rfm22_assertCs();
		PIOS_SPI_TransferBlock(g_rfm22b_dev->spi_id, out, in, sizeof(out), NULL);
		rfm22_deassertCs();
		rfm22_releaseBus();
	}
	return in[1];
}

/**
 * Read a byte from an RFM22b register without claiming the bus
 * @param[in] addr The address to read from
 * @return Returns the result of the register read
 */
static uint8_t rfm22_read_noclaim(uint8_t addr)
{
	uint8_t out[2] = {addr & 0x7F, 0xFF};
	uint8_t in[2];
	if (PIOS_RFM22B_validate(g_rfm22b_dev)) {
		rfm22_assertCs();
		PIOS_SPI_TransferBlock(g_rfm22b_dev->spi_id, out, in, sizeof(out), NULL);
		rfm22_deassertCs();
	}
	return in[1];
}

// ************************************

static enum pios_rfm22b_event rfm22_process_state_transition(struct pios_rfm22b_dev *rfm22b_dev, enum pios_rfm22b_event event)
{

	// No event
	if (event == RFM22B_EVENT_NUM_EVENTS)
		return RFM22B_EVENT_NUM_EVENTS;

	// Don't transition if there is no transition defined
	enum pios_rfm22b_state next_state = rfm22b_transitions[rfm22b_dev->state].next_state[event];
	if (!next_state)
		return RFM22B_EVENT_NUM_EVENTS;

	/*
	 * Move to the next state
	 *
	 * This is done prior to calling the new state's entry function to 
	 * guarantee that the entry function never depends on the previous
	 * state.  This way, it cannot ever know what the previous state was.
	 */
	enum pios_rfm22b_state prev_state = rfm22b_dev->state;
	if (prev_state) ;

	rfm22b_dev->state = next_state;

	/* Call the entry function (if any) for the next state. */
	if (rfm22b_transitions[rfm22b_dev->state].entry_fn)
		return rfm22b_transitions[rfm22b_dev->state].entry_fn(rfm22b_dev);

	return RFM22B_EVENT_NUM_EVENTS;
}

// ************************************

static void rfm22_setNominalCarrierFrequency(struct pios_rfm22b_dev *rfm22b_dev, uint32_t frequency_hz)
{
	uint32_t min_frequency_hz = rfm22b_dev->cfg.minFrequencyHz;
	uint32_t max_frequency_hz = rfm22b_dev->cfg.maxFrequencyHz;
	if (frequency_hz < min_frequency_hz)
		frequency_hz = min_frequency_hz;
	else if (frequency_hz > max_frequency_hz)
		frequency_hz = max_frequency_hz;

	// holds the hbsel (1 or 2)
	uint8_t	hbsel;
	if (frequency_hz < 480000000)
		hbsel = 1;
	else
		hbsel = 2;
	uint8_t fb = (uint8_t)(frequency_hz / (10000000 * hbsel));

	uint32_t fc = (uint32_t)(frequency_hz - (10000000 * hbsel * fb));

	fc = (fc * 64u) / (10000ul * hbsel);
	fb -= 24;

	if (hbsel > 1)
		fb |= RFM22_fbs_hbsel;

	fb |= RFM22_fbs_sbse;	// is this the RX LO polarity?

	// frequency hopping channel (0-255)
	rfm22b_dev->frequency_step_size = 156.25f * hbsel;

	// frequency hopping channel (0-255)
	rfm22_write(RFM22_frequency_hopping_channel_select, rfm22b_dev->frequency_hop_channel);

	// no frequency offset
	rfm22_write(RFM22_frequency_offset1, 0);
	// no frequency offset
	rfm22_write(RFM22_frequency_offset2, 0);

	// set the carrier frequency
	rfm22_write(RFM22_frequency_band_select, fb);
	rfm22_write(RFM22_nominal_carrier_frequency1, fc >> 8);
	rfm22_write(RFM22_nominal_carrier_frequency0, fc & 0xff);
}

void rfm22_setFreqHopChannel(uint8_t channel)
{	// set the frequency hopping channel
	g_rfm22b_dev->frequency_hop_channel = channel;
	rfm22_write(RFM22_frequency_hopping_channel_select, channel);
}

uint32_t rfm22_freqHopSize(void)
{	// return the frequency hopping step size
	return ((uint32_t)g_rfm22b_dev->frequency_hop_step_size_reg * 10000);
}

// ************************************
// radio datarate about 19200 Baud
// radio frequency deviation 45kHz
// radio receiver bandwidth 67kHz.
//
// Carson's rule:
//  The signal bandwidth is about 2(Delta-f + fm) ..
//
// Delta-f = frequency deviation
// fm = maximum frequency of the signal
//
// This gives 2(45 + 9.6) = 109.2kHz.

void RFM22_SetDatarate(uint32_t rfm22b_id, enum rfm22b_datarate datarate, bool data_whitening)
{
	struct pios_rfm22b_dev * rfm22b_dev = (struct pios_rfm22b_dev *)rfm22b_id;
	if(!PIOS_RFM22B_validate(rfm22b_dev))
		return;

	uint32_t datarate_bps = data_rate[datarate];
	rfm22b_dev->datarate = datarate;
	rfm22b_dev->max_packet_time = (uint16_t)((float)(PIOS_PH_MAX_PACKET * 8 * 1000) / (float)(datarate_bps) + 0.5);

	// rfm22_if_filter_bandwidth
	rfm22_write(0x1C, reg_1C[datarate]);

	// rfm22_afc_loop_gearshift_override
	rfm22_write(0x1D, reg_1D[datarate]);
	// RFM22_afc_timing_control
	rfm22_write(0x1E, reg_1E[datarate]);

	// RFM22_clk_recovery_gearshift_override
	rfm22_write(0x1F, reg_1F[datarate]);
	// rfm22_clk_recovery_oversampling_ratio
	rfm22_write(0x20, reg_20[datarate]);
	// rfm22_clk_recovery_offset2
	rfm22_write(0x21, reg_21[datarate]);
	// rfm22_clk_recovery_offset1
	rfm22_write(0x22, reg_22[datarate]);
	// rfm22_clk_recovery_offset0
	rfm22_write(0x23, reg_23[datarate]);
	// rfm22_clk_recovery_timing_loop_gain1
	rfm22_write(0x24, reg_24[datarate]);
	// rfm22_clk_recovery_timing_loop_gain0
	rfm22_write(0x25, reg_25[datarate]);

	// rfm22_afc_limiter
	rfm22_write(0x2A, reg_2A[datarate]);

/* This breaks all bit rates < 100000!
	if (datarate_bps < 100000)
		// rfm22_chargepump_current_trimming_override
		rfm22_write(0x58, 0x80);
	else
		// rfm22_chargepump_current_trimming_override
		rfm22_write(0x58, 0xC0);
*/

	// rfm22_tx_data_rate1
	rfm22_write(0x6E, reg_6E[datarate]);
	// rfm22_tx_data_rate0
	rfm22_write(0x6F, reg_6F[datarate]);

	// Enable data whitening
	//	uint8_t txdtrtscale_bit = rfm22_read(RFM22_modulation_mode_control1) & RFM22_mmc1_txdtrtscale;
	//	rfm22_write(RFM22_modulation_mode_control1, txdtrtscale_bit | RFM22_mmc1_enwhite);

	if (!data_whitening)
		// rfm22_modulation_mode_control1
		rfm22_write(0x70, reg_70[datarate] & ~RFM22_mmc1_enwhite);
	else
		// rfm22_modulation_mode_control1
		rfm22_write(0x70, reg_70[datarate] |  RFM22_mmc1_enwhite);

	// rfm22_modulation_mode_control2
	rfm22_write(0x71, reg_71[datarate]);

	// rfm22_frequency_deviation
	rfm22_write(0x72, reg_72[datarate]);

	rfm22_write(RFM22_ook_counter_value1, 0x00);
	rfm22_write(RFM22_ook_counter_value2, 0x00);
}

// ************************************

static enum pios_rfm22b_event rfm22_setRxMode(struct pios_rfm22b_dev *rfm22b_dev)
{
	rfm22b_dev->packet_start_ticks = 0;

	// disable interrupts
	rfm22_write(RFM22_interrupt_enable1, 0x00);
	rfm22_write(RFM22_interrupt_enable2, 0x00);

	// Switch to TUNE mode
	rfm22_write(RFM22_op_and_func_ctrl1, RFM22_opfc1_pllon);

	RX_LED_OFF;
	TX_LED_OFF;

	// empty the rx buffer
	rfm22b_dev->rx_buffer_wr = 0;

	// Clear the TX buffer.
	rfm22b_dev->tx_data_rd = rfm22b_dev->tx_data_wr = 0;

	// clear FIFOs
	rfm22_write(RFM22_op_and_func_ctrl2, RFM22_opfc2_ffclrrx | RFM22_opfc2_ffclrtx);
	rfm22_write(RFM22_op_and_func_ctrl2, 0x00);

	// enable RX interrupts
	rfm22_write(RFM22_interrupt_enable1, RFM22_ie1_encrcerror | RFM22_ie1_enpkvalid |
		    RFM22_ie1_enrxffafull | RFM22_ie1_enfferr);
	rfm22_write(RFM22_interrupt_enable2, RFM22_ie2_enpreainval | RFM22_ie2_enpreaval |
		    RFM22_ie2_enswdet);

	// enable the receiver
	rfm22_write(RFM22_op_and_func_ctrl1, RFM22_opfc1_pllon | RFM22_opfc1_rxon);

	// No event generated
	return RFM22B_EVENT_NUM_EVENTS;
}

// ************************************

static enum pios_rfm22b_event rfm22_txStart(struct pios_rfm22b_dev *rfm22b_dev)
{
	// See if there's a packet on the packet queue.
	PHPacketHandle p;
	if (xQueueReceive(rfm22b_dev->packetQueue, &p, 0) != pdTRUE)
	{
		// Clear the TX buffer.
		rfm22b_dev->tx_data_rd = rfm22b_dev->tx_data_wr = 0;
		return RFM22B_EVENT_RX_MODE;
	}

	// Add the error correcting code.
	p->header.source_id = rfm22b_dev->deviceID;
	p->header.seq_num = rfm22b_dev->tx_packet_count++;
	encode_data((unsigned char*)p, PHPacketSize(p), (unsigned char*)p);

	rfm22b_dev->tx_packet = p;
	rfm22b_dev->packet_start_ticks = xTaskGetTickCount();
	if (rfm22b_dev->packet_start_ticks == 0)
		rfm22b_dev->packet_start_ticks = 1;

	// disable interrupts
	rfm22_write(RFM22_interrupt_enable1, 0x00);
	rfm22_write(RFM22_interrupt_enable2, 0x00);

	// TUNE mode
	rfm22_write(RFM22_op_and_func_ctrl1, RFM22_opfc1_pllon);

	// Queue the data up for sending
	rfm22b_dev->tx_data_wr = PH_PACKET_SIZE(rfm22b_dev->tx_packet);

	RX_LED_OFF;

	// Set the destination address in the transmit header.
	// The destination address is the first 4 bytes of the message.
	uint8_t *tx_buffer = (uint8_t*)(rfm22b_dev->tx_packet);
	rfm22_write(RFM22_transmit_header0, tx_buffer[0]);
	rfm22_write(RFM22_transmit_header1, tx_buffer[1]);
	rfm22_write(RFM22_transmit_header2, tx_buffer[2]);
	rfm22_write(RFM22_transmit_header3, tx_buffer[3]);

	// FIFO mode, GFSK modulation
	uint8_t fd_bit = rfm22_read(RFM22_modulation_mode_control2) & RFM22_mmc2_fd;
	rfm22_write(RFM22_modulation_mode_control2, fd_bit | RFM22_mmc2_dtmod_fifo |
		    RFM22_mmc2_modtyp_gfsk);

	// set the tx power
	rfm22_write(RFM22_tx_power, RFM22_tx_pwr_papeaken | RFM22_tx_pwr_papeaklvl_1 |
		    RFM22_tx_pwr_papeaklvl_0 | RFM22_tx_pwr_lna_sw | g_rfm22b_dev->tx_power);

	// clear FIFOs
	rfm22_write(RFM22_op_and_func_ctrl2, RFM22_opfc2_ffclrrx | RFM22_opfc2_ffclrtx);
	rfm22_write(RFM22_op_and_func_ctrl2, 0x00);

	// *******************
	// add some data to the chips TX FIFO before enabling the transmitter

	// set the total number of data bytes we are going to transmit
	rfm22_write(RFM22_transmit_packet_length, rfm22b_dev->tx_data_wr);

	// add some data
	rfm22_claimBus();
	rfm22_assertCs();
	PIOS_SPI_TransferByte(g_rfm22b_dev->spi_id, RFM22_fifo_access | 0x80);
	int bytes_to_write = (rfm22b_dev->tx_data_wr - rfm22b_dev->tx_data_rd);
	bytes_to_write = (bytes_to_write > FIFO_SIZE) ? FIFO_SIZE:  bytes_to_write;
	PIOS_SPI_TransferBlock(g_rfm22b_dev->spi_id, &tx_buffer[rfm22b_dev->tx_data_rd], NULL, bytes_to_write, NULL);
	rfm22b_dev->tx_data_rd += bytes_to_write;
	rfm22_deassertCs();
	rfm22_releaseBus();

	// enable TX interrupts
	rfm22_write(RFM22_interrupt_enable1, RFM22_ie1_enpksent | RFM22_ie1_entxffaem);

	// enable the transmitter
	rfm22_write(RFM22_op_and_func_ctrl1, RFM22_opfc1_pllon | RFM22_opfc1_txon);

	TX_LED_ON;

	return RFM22B_EVENT_TX_STARTED;
}

static bool rfm22_sendStatus(struct pios_rfm22b_dev *rfm22b_dev)
{
	PHPacketHandle sph = (PHPacketHandle)&(rfm22b_dev->status_packet);

	// Queue the status message
<<<<<<< HEAD
	rfm22b_dev->status_packet.header.source_id = rfm22b_dev->deviceID;
	rfm22b_dev->status_packet.header.destination_id = 0xffffffff; // Broadcast
	rfm22b_dev->status_packet.header.type = PACKET_TYPE_STATUS;
	rfm22b_dev->status_packet.header.data_size = PH_STATUS_DATA_SIZE(&(rfm22b_dev->status_packet));
	rfm22b_dev->status_packet.header.tx_seq = 0;
	rfm22b_dev->status_packet.header.rx_seq = 0;
=======
	rfm22b_dev->status_packet.header.destination_id = 0xffffffff; // Broadcast
	rfm22b_dev->status_packet.header.type = PACKET_TYPE_STATUS;
	rfm22b_dev->status_packet.header.data_size = PH_STATUS_DATA_SIZE(&(rfm22b_dev->status_packet));
>>>>>>> 9ea572f4
	rfm22b_dev->status_packet.errors = rfm22b_dev->errors;
	rfm22b_dev->status_packet.resets = rfm22b_dev->resets;
	rfm22b_dev->status_packet.retries = 0;
	rfm22b_dev->status_packet.uavtalk_errors = 0;
	rfm22b_dev->status_packet.dropped = 0;
<<<<<<< HEAD

	// Add the error correcting code.
	encode_data((unsigned char*)sph, PHPacketSize(sph), (unsigned char*)sph);
=======
>>>>>>> 9ea572f4
	if (xQueueSend(rfm22b_dev->packetQueue, &sph, 0) != pdTRUE)
		return false;

	// Process a SEND_PACKT event.
	enum pios_rfm22b_event event = RFM22B_EVENT_SEND_PACKET;
	while(event != RFM22B_EVENT_NUM_EVENTS)
		event = rfm22_process_state_transition(rfm22b_dev, event);

	return true;
}

// ************************************

/**
 * Read the RFM22B interrupt and device status registers
 * \param[in] rfm22b_dev  The device structure
 */
static bool rfm22_readStatus(struct pios_rfm22b_dev *rfm22b_dev)
{

	// 1. Read the interrupt statuses with burst read
	rfm22_claimBus();  // Set RC and the semaphore
	uint8_t write_buf[3] = {RFM22_interrupt_status1 & 0x7f, 0xFF, 0xFF};
	uint8_t read_buf[3];
	rfm22_assertCs();
	PIOS_SPI_TransferBlock(g_rfm22b_dev->spi_id, write_buf, read_buf, sizeof(write_buf), NULL);
	rfm22_deassertCs();
	rfm22b_dev->int_status1 = read_buf[1];
	rfm22b_dev->int_status2 = read_buf[2];
	
	// Device status
	rfm22b_dev->device_status = rfm22_read_noclaim(RFM22_device_status);

	// EzMAC status
	rfm22b_dev->ezmac_status = rfm22_read_noclaim(RFM22_ezmac_status);

	// Release the bus
	rfm22_releaseBus();

	// the RF module has gone and done a reset - we need to re-initialize the rf module
	if (rfm22b_dev->int_status2 & RFM22_is2_ipor)
		return false;

	return true;
}

static enum pios_rfm22b_event rfm22_detectPreamble(struct pios_rfm22b_dev *rfm22b_dev)
{

	// Read the device status registers
	if (!rfm22_readStatus(rfm22b_dev))
		return RFM22B_EVENT_ERROR;

	// Valid preamble detected
	if (rfm22b_dev->int_status2 & RFM22_is2_ipreaval)
	{
		rfm22b_dev->packet_start_ticks = xTaskGetTickCount();
		if (rfm22b_dev->packet_start_ticks == 0)
			rfm22b_dev->packet_start_ticks = 1;
		RX_LED_ON;
		return RFM22B_EVENT_PREAMBLE_DETECTED;
	}

	return RFM22B_EVENT_NUM_EVENTS;
}

static enum pios_rfm22b_event rfm22_detectSync(struct pios_rfm22b_dev *rfm22b_dev)
{

	// Read the device status registers
	if (!rfm22_readStatus(rfm22b_dev))
		return RFM22B_EVENT_ERROR;

	// Sync word detected
	if (rfm22b_dev->int_status2 & RFM22_is2_iswdet)
	{
		RX_LED_ON;

		// read the 10-bit signed afc correction value
		// bits 9 to 2
		uint16_t afc_correction = (uint16_t)rfm22_read(RFM22_afc_correction_read) << 8;
		// bits 1 & 0
		afc_correction |= (uint16_t)rfm22_read(RFM22_ook_counter_value1) & 0x00c0;
		afc_correction >>= 6;
		// convert the afc value to Hz
		rfm22b_dev->afc_correction_Hz = (int32_t)(rfm22b_dev->frequency_step_size * afc_correction + 0.5f);

		// read rx signal strength .. 45 = -100dBm, 205 = -20dBm
		rfm22b_dev->rssi = rfm22_read(RFM22_rssi);
		// convert to dBm
		rfm22b_dev->rssi_dBm = (int8_t)(rfm22b_dev->rssi >> 1) - 122;

		// remember the afc value for this packet
		rfm22b_dev->rx_packet_start_afc_Hz = rfm22b_dev->afc_correction_Hz;

		return RFM22B_EVENT_SYNC_DETECTED;
	}
	else if (rfm22b_dev->int_status2 & !RFM22_is2_ipreaval)
	{
		// Waiting for sync timed out.
		return RFM22B_EVENT_TX_START;
	}

	return RFM22B_EVENT_NUM_EVENTS;
}

static enum pios_rfm22b_event rfm22_rxData(struct pios_rfm22b_dev *rfm22b_dev)
{
	// Swap in the next packet buffer if required.
	if (rfm22b_dev->rx_packet == NULL)
	{
		if (rfm22b_dev->rx_packet_next != NULL)
			rfm22b_dev->rx_packet = rfm22b_dev->rx_packet_next;
		else
			return RFM22B_EVENT_ERROR;
	}
	uint8_t *rx_buffer = (uint8_t*)(rfm22b_dev->rx_packet);

	// Read the device status registers
	if (!rfm22_readStatus(rfm22b_dev))
		return RFM22B_EVENT_ERROR;

	// FIFO under/over flow error.  Restart RX mode.
	if (rfm22b_dev->device_status & (RFM22_ds_ffunfl | RFM22_ds_ffovfl))
		return RFM22B_EVENT_ERROR;

	// RX FIFO almost full, it needs emptying
	if (rfm22b_dev->int_status1 & RFM22_is1_irxffafull)
	{
		// read data from the rf chips FIFO buffer
		// read the total length of the packet data
		uint16_t len = rfm22_read(RFM22_received_packet_length);

		// The received packet is going to be larger than the specified length
		if ((rfm22b_dev->rx_buffer_wr + RX_FIFO_HI_WATERMARK) > len)
			return RFM22B_EVENT_ERROR;

		// Another packet length error.
		if (((rfm22b_dev->rx_buffer_wr + RX_FIFO_HI_WATERMARK) >= len) && !(rfm22b_dev->int_status1 & RFM22_is1_ipkvalid))
			return RFM22B_EVENT_ERROR;

		// Fetch the data from the RX FIFO
		rfm22_claimBus();
		rfm22_assertCs();
		PIOS_SPI_TransferByte(rfm22b_dev->spi_id,RFM22_fifo_access & 0x7F);
		rfm22b_dev->rx_buffer_wr += (PIOS_SPI_TransferBlock(rfm22b_dev->spi_id ,OUT_FF, (uint8_t *)&rx_buffer[rfm22b_dev->rx_buffer_wr], RX_FIFO_HI_WATERMARK, NULL) == 0) ? RX_FIFO_HI_WATERMARK : 0;
		rfm22_deassertCs();
		rfm22_releaseBus();
	}

	// CRC error .. discard the received data
	if (rfm22b_dev->int_status1 & RFM22_is1_icrerror)
		return RFM22B_EVENT_ERROR;

	// Valid packet received
	if (rfm22b_dev->int_status1 & RFM22_is1_ipkvalid)
	{

		// read the total length of the packet data
		uint32_t len = rfm22_read(RFM22_received_packet_length);

		// their must still be data in the RX FIFO we need to get
		if (rfm22b_dev->rx_buffer_wr < len)
		{
			int32_t bytes_to_read = len - rfm22b_dev->rx_buffer_wr;
			// Fetch the data from the RX FIFO
			rfm22_claimBus();
			rfm22_assertCs();
			PIOS_SPI_TransferByte(rfm22b_dev->spi_id,RFM22_fifo_access & 0x7F);
			rfm22b_dev->rx_buffer_wr += (PIOS_SPI_TransferBlock(rfm22b_dev->spi_id,OUT_FF, (uint8_t *)&rx_buffer[rfm22b_dev->rx_buffer_wr], bytes_to_read, NULL) == 0) ? bytes_to_read : 0;
			rfm22_deassertCs();
			rfm22_releaseBus();
		}
	
		if (rfm22b_dev->rx_buffer_wr != len)
			return RFM22B_EVENT_ERROR;

		// we have a valid received packet

		if (rfm22b_dev->rx_buffer_wr > 0)
		{
			// Add the rssi and afc to the end of the packet.
			rx_buffer[rfm22b_dev->rx_buffer_wr++] = rfm22b_dev->rssi_dBm;
			rx_buffer[rfm22b_dev->rx_buffer_wr++] = rfm22b_dev->rx_packet_start_afc_Hz;
			// Swap the Rx packets.
			if (rfm22b_dev->rx_packet_prev == NULL)
			{
				rfm22b_dev->rx_packet_prev = rfm22b_dev->rx_packet;
				rfm22b_dev->rx_packet = rfm22b_dev->rx_packet_next;
				rfm22b_dev->rx_packet_len = rfm22b_dev->rx_buffer_wr;
				// Signal the receive thread.
				xSemaphoreGive(rfm22b_dev->rxsem);
			}
			rfm22b_dev->rx_buffer_wr = 0;
		}

		// Start a new transaction
		rfm22b_dev->packet_start_ticks = 0;
		return RFM22B_EVENT_RX_COMPLETE;
	}

	return RFM22B_EVENT_NUM_EVENTS;
}

static enum pios_rfm22b_event rfm22_txData(struct pios_rfm22b_dev *rfm22b_dev)
{

	// Read the device status registers
	if (!rfm22_readStatus(rfm22b_dev))
	{
		// Free the tx packet
		PHReleaseTXPacket(pios_packet_handler, rfm22b_dev->tx_packet);
		rfm22b_dev->tx_packet = 0;
		rfm22b_dev->tx_data_wr = rfm22b_dev->tx_data_rd = 0;
		return RFM22B_EVENT_ERROR;
	}

	// FIFO under/over flow error.  Back to RX mode.
	if (rfm22b_dev->device_status & (RFM22_ds_ffunfl | RFM22_ds_ffovfl))
	{
		// Free the tx packet
		PHReleaseTXPacket(pios_packet_handler, rfm22b_dev->tx_packet);
		rfm22b_dev->tx_packet = 0;
		rfm22b_dev->tx_data_wr = rfm22b_dev->tx_data_rd = 0;
		return RFM22B_EVENT_ERROR;
	}

	// TX FIFO almost empty, it needs filling up
	if (rfm22b_dev->int_status1 & RFM22_is1_ixtffaem)
	{
		// top-up the rf chips TX FIFO buffer
		uint8_t *tx_buffer = (uint8_t*)(rfm22b_dev->tx_packet);
		uint16_t max_bytes = FIFO_SIZE - TX_FIFO_LO_WATERMARK - 1;
		rfm22_claimBus();
		rfm22_assertCs();
		PIOS_SPI_TransferByte(g_rfm22b_dev->spi_id, RFM22_fifo_access | 0x80);
		int bytes_to_write = (rfm22b_dev->tx_data_wr - rfm22b_dev->tx_data_rd);
		bytes_to_write = (bytes_to_write > max_bytes) ? max_bytes:  bytes_to_write;
		PIOS_SPI_TransferBlock(g_rfm22b_dev->spi_id, &tx_buffer[rfm22b_dev->tx_data_rd], NULL, bytes_to_write, NULL);
		rfm22b_dev->tx_data_rd += bytes_to_write;
		rfm22_deassertCs();
		rfm22_releaseBus();
	}

	// Packet has been sent
	else if (rfm22b_dev->int_status1 & RFM22_is1_ipksent)
	{
		// Free the tx packet
		PHReleaseTXPacket(pios_packet_handler, rfm22b_dev->tx_packet);
		rfm22b_dev->tx_packet = 0;
		rfm22b_dev->tx_data_wr = rfm22b_dev->tx_data_rd = 0;
		// Start a new transaction
		rfm22b_dev->packet_start_ticks = 0;
		return RFM22B_EVENT_TX_COMPLETE;
	}

	return RFM22B_EVENT_NUM_EVENTS;
}

// ************************************

// return the current mode
int8_t rfm22_currentMode(void)
{
	return g_rfm22b_dev->state;
}

// return true if we are transmitting
bool rfm22_transmitting(void)
{
	return (g_rfm22b_dev->state == RFM22B_STATE_TX_DATA);
}

// return true if the channel is clear to transmit on
bool rfm22_channelIsClear(void)
{
	if (g_rfm22b_dev->state != RFM22B_STATE_RX_MODE && g_rfm22b_dev->state != RFM22B_STATE_WAIT_PREAMBLE && g_rfm22b_dev->state != RFM22B_STATE_WAIT_SYNC)
		// we are receiving something or we are transmitting or we are scanning the spectrum
		return false;

	return true;
}

// ************************************
// set/get the frequency calibration value

void rfm22_setFreqCalibration(uint8_t value)
{
	rfm22_write(RFM22_xtal_osc_load_cap, value);
}

// ************************************
// Initialise this hardware layer module and the rf module

static enum pios_rfm22b_event rfm22_init(struct pios_rfm22b_dev *rfm22b_dev)
{
	uint32_t id = rfm22b_dev->deviceID;
	uint32_t min_frequency_hz = rfm22b_dev->cfg.minFrequencyHz;
	uint32_t max_frequency_hz = rfm22b_dev->cfg.maxFrequencyHz;
	uint32_t freq_hop_step_size = 50000;

	// software reset the RF chip .. following procedure according to Si4x3x Errata (rev. B)
	rfm22_write(RFM22_op_and_func_ctrl1, RFM22_opfc1_swres);

	// wait 26ms
	PIOS_DELAY_WaitmS(26);

	for (int i = 50; i > 0; i--)
	{
		// wait 1ms
		PIOS_DELAY_WaitmS(1);

		// read the status registers
		rfm22b_dev->int_status1 = rfm22_read(RFM22_interrupt_status1);
		rfm22b_dev->int_status2 = rfm22_read(RFM22_interrupt_status2);
		if (rfm22b_dev->int_status2 & RFM22_is2_ichiprdy) break;
	}

	// ****************

	// read status - clears interrupt
	rfm22b_dev->device_status = rfm22_read(RFM22_device_status);
	rfm22b_dev->int_status1 = rfm22_read(RFM22_interrupt_status1);
	rfm22b_dev->int_status2 = rfm22_read(RFM22_interrupt_status2);
	rfm22b_dev->ezmac_status = rfm22_read(RFM22_ezmac_status);

	// disable all interrupts
	rfm22_write(RFM22_interrupt_enable1, 0x00);
	rfm22_write(RFM22_interrupt_enable2, 0x00);

	// ****************

	rfm22b_dev->device_status = rfm22b_dev->int_status1 = rfm22b_dev->int_status2 = rfm22b_dev->ezmac_status = 0;

	rfm22b_dev->rx_buffer_wr = 0;

	rfm22b_dev->tx_data_rd = rfm22b_dev->tx_data_wr = 0;

	rfm22b_dev->frequency_hop_channel = 0;

	rfm22b_dev->afc_correction_Hz = 0;

	rfm22b_dev->packet_start_ticks = 0;

	// ****************
	// read the RF chip ID bytes

	// read the device type
	uint8_t device_type = rfm22_read(RFM22_DEVICE_TYPE) & RFM22_DT_MASK;
	// read the device version
	uint8_t device_version = rfm22_read(RFM22_DEVICE_VERSION) & RFM22_DV_MASK;

#if defined(RFM22_DEBUG)
	DEBUG_PRINTF(2, "rf device type: %d\n\r", device_type);
	DEBUG_PRINTF(2, "rf device version: %d\n\r", device_version);
#endif

	if (device_type != 0x08)
	{
#if defined(RFM22_DEBUG)
		DEBUG_PRINTF(2, "rf device type: INCORRECT - should be 0x08\n\r");
#endif
		// incorrect RF module type
		return RFM22B_EVENT_FATAL_ERROR;
	}
	if (device_version != RFM22_DEVICE_VERSION_B1)
	{
#if defined(RFM22_DEBUG)
		DEBUG_PRINTF(2, "rf device version: INCORRECT\n\r");
#endif
		// incorrect RF module version
		return RFM22B_EVENT_FATAL_ERROR;
	}

	// ****************
	// set the minimum and maximum carrier frequency allowed

	if (min_frequency_hz < RFM22_MIN_CARRIER_FREQUENCY_HZ) min_frequency_hz = RFM22_MIN_CARRIER_FREQUENCY_HZ;
	else
		if (min_frequency_hz > RFM22_MAX_CARRIER_FREQUENCY_HZ) min_frequency_hz = RFM22_MAX_CARRIER_FREQUENCY_HZ;

	if (max_frequency_hz < RFM22_MIN_CARRIER_FREQUENCY_HZ) max_frequency_hz = RFM22_MIN_CARRIER_FREQUENCY_HZ;
	else
		if (max_frequency_hz > RFM22_MAX_CARRIER_FREQUENCY_HZ) max_frequency_hz = RFM22_MAX_CARRIER_FREQUENCY_HZ;

	if (min_frequency_hz > max_frequency_hz)
	{	// swap them over
		uint32_t tmp = min_frequency_hz;
		min_frequency_hz = max_frequency_hz;
		max_frequency_hz = tmp;
	}

	// ****************
	// calibrate our RF module to be exactly on frequency .. different for every module
	rfm22_write(RFM22_xtal_osc_load_cap, OSC_LOAD_CAP);

	// ****************

	// disable Low Duty Cycle Mode
	rfm22_write(RFM22_op_and_func_ctrl2, 0x00);

	// 1MHz clock output
	rfm22_write(RFM22_cpu_output_clk, RFM22_coc_1MHz);

	// READY mode
	rfm22_write(RFM22_op_and_func_ctrl1, RFM22_opfc1_xton);

	// choose the 3 GPIO pin functions
	// GPIO port use default value
	rfm22_write(RFM22_io_port_config, RFM22_io_port_default);
	if (rfm22b_dev->cfg.gpio_direction == GPIO0_TX_GPIO1_RX) {
		rfm22_write(RFM22_gpio0_config, RFM22_gpio0_config_drv3 | RFM22_gpio0_config_txstate);	// GPIO0 = TX State (to control RF Switch)
		rfm22_write(RFM22_gpio1_config, RFM22_gpio1_config_drv3 | RFM22_gpio1_config_rxstate);	// GPIO1 = RX State (to control RF Switch)
	} else {
		rfm22_write(RFM22_gpio0_config, RFM22_gpio0_config_drv3 | RFM22_gpio0_config_rxstate);	// GPIO0 = TX State (to control RF Switch)
		rfm22_write(RFM22_gpio1_config, RFM22_gpio1_config_drv3 | RFM22_gpio1_config_txstate);	// GPIO1 = RX State (to control RF Switch)		
	}
	rfm22_write(RFM22_gpio2_config, RFM22_gpio2_config_drv3 | RFM22_gpio2_config_cca);		// GPIO2 = Clear Channel Assessment

	// ****************

	// initialize the frequency hopping step size
	freq_hop_step_size /= 10000;	// in 10kHz increments
	if (freq_hop_step_size > 255) freq_hop_step_size = 255;
	rfm22b_dev->frequency_hop_step_size_reg = freq_hop_step_size;

	// FIFO mode, GFSK modulation
	uint8_t fd_bit = rfm22_read(RFM22_modulation_mode_control2) & RFM22_mmc2_fd;
	rfm22_write(RFM22_modulation_mode_control2, RFM22_mmc2_trclk_clk_none | RFM22_mmc2_dtmod_fifo | fd_bit | RFM22_mmc2_modtyp_gfsk);

	// setup to read the internal temperature sensor

	// ADC used to sample the temperature sensor
	uint8_t adc_config = RFM22_ac_adcsel_temp_sensor | RFM22_ac_adcref_bg;
	rfm22_write(RFM22_adc_config, adc_config);

	// adc offset
	rfm22_write(RFM22_adc_sensor_amp_offset, 0);

	// temp sensor calibration .. �40C to +64C 0.5C resolution
	rfm22_write(RFM22_temp_sensor_calib, RFM22_tsc_tsrange0 | RFM22_tsc_entsoffs);

	// temp sensor offset
	rfm22_write(RFM22_temp_value_offset, 0);

	// start an ADC conversion
	rfm22_write(RFM22_adc_config, adc_config | RFM22_ac_adcstartbusy);

	// set the RSSI threshold interrupt to about -90dBm
	rfm22_write(RFM22_rssi_threshold_clear_chan_indicator, (-90 + 122) * 2);

	// enable the internal Tx & Rx packet handlers (without CRC)
	rfm22_write(RFM22_data_access_control, RFM22_dac_enpacrx | RFM22_dac_enpactx);

	// x-nibbles tx preamble
	rfm22_write(RFM22_preamble_length, TX_PREAMBLE_NIBBLES);
	// x-nibbles rx preamble detection
	rfm22_write(RFM22_preamble_detection_ctrl1, RX_PREAMBLE_NIBBLES << 3);

#ifdef PIOS_RFM22_NO_HEADER
	// header control - we are not using the header
	rfm22_write(RFM22_header_control1, RFM22_header_cntl1_bcen_none | RFM22_header_cntl1_hdch_none);

	// no header bytes, synchronization word length 3, 2, 1 & 0 used, packet length included in header.
	rfm22_write(RFM22_header_control2, RFM22_header_cntl2_hdlen_none |
							RFM22_header_cntl2_synclen_3210 | ((TX_PREAMBLE_NIBBLES >> 8) & 0x01));
#else
	// header control - using a 4 by header with broadcast of 0xffffffff
	rfm22_write(RFM22_header_control1,
							RFM22_header_cntl1_bcen_0 |
							RFM22_header_cntl1_bcen_1 |
							RFM22_header_cntl1_bcen_2 |
							RFM22_header_cntl1_bcen_3 |
							RFM22_header_cntl1_hdch_0 |
							RFM22_header_cntl1_hdch_1 |
							RFM22_header_cntl1_hdch_2 |
							RFM22_header_cntl1_hdch_3);
	// Check all bit of all bytes of the header
	rfm22_write(RFM22_header_enable0, 0xff);
	rfm22_write(RFM22_header_enable1, 0xff);
	rfm22_write(RFM22_header_enable2, 0xff);
	rfm22_write(RFM22_header_enable3, 0xff);
	// Set the ID to be checked
	rfm22_write(RFM22_check_header0, id & 0xff);
	rfm22_write(RFM22_check_header1, (id >> 8) & 0xff);
	rfm22_write(RFM22_check_header2, (id >> 16) & 0xff);
	rfm22_write(RFM22_check_header3, (id >> 24) & 0xff);
	// 4 header bytes, synchronization word length 3, 2, 1 & 0 used, packet length included in header.
	rfm22_write(RFM22_header_control2,
							RFM22_header_cntl2_hdlen_3210 |
							RFM22_header_cntl2_synclen_3210 |
							((TX_PREAMBLE_NIBBLES >> 8) & 0x01));
#endif

	// sync word
	rfm22_write(RFM22_sync_word3, SYNC_BYTE_1);
	rfm22_write(RFM22_sync_word2, SYNC_BYTE_2);
	rfm22_write(RFM22_sync_word1, SYNC_BYTE_3);
	rfm22_write(RFM22_sync_word0, SYNC_BYTE_4);

	rfm22_write(RFM22_agc_override1, RFM22_agc_ovr1_agcen);

	// set frequency hopping channel step size (multiples of 10kHz)
	rfm22_write(RFM22_frequency_hopping_step_size, rfm22b_dev->frequency_hop_step_size_reg);

	// set our nominal carrier frequency
	rfm22_setNominalCarrierFrequency(rfm22b_dev, (min_frequency_hz + max_frequency_hz) / 2);

	// set the tx power
	rfm22_write(RFM22_tx_power, RFM22_tx_pwr_papeaken | RFM22_tx_pwr_papeaklvl_0 | RFM22_tx_pwr_lna_sw | rfm22b_dev->tx_power);

	// TX FIFO Almost Full Threshold (0 - 63)
	rfm22_write(RFM22_tx_fifo_control1, TX_FIFO_HI_WATERMARK);

	// TX FIFO Almost Empty Threshold (0 - 63)
	rfm22_write(RFM22_tx_fifo_control2, TX_FIFO_LO_WATERMARK);

	// RX FIFO Almost Full Threshold (0 - 63)
	rfm22_write(RFM22_rx_fifo_control, RX_FIFO_HI_WATERMARK);

	rfm22_setFreqCalibration(rfm22b_dev->cfg.RFXtalCap);
	rfm22_setNominalCarrierFrequency(rfm22b_dev, rfm22b_dev->cfg.frequencyHz);
	RFM22_SetDatarate((uint32_t)rfm22b_dev, rfm22b_dev->datarate, true);

	return RFM22B_EVENT_INITIALIZED;
}

static enum pios_rfm22b_event rfm22_timeout(struct pios_rfm22b_dev *rfm22b_dev)
{
	rfm22b_dev->resets++;
	rfm22b_dev->packet_start_ticks = 0;
	return RFM22B_EVENT_TX_START;
}

static enum pios_rfm22b_event rfm22_error(struct pios_rfm22b_dev *rfm22b_dev)
{
	rfm22b_dev->resets++;
	rfm22b_dev->packet_start_ticks = 0;
	return RFM22B_EVENT_INITIALIZE;
}

/**
 * A fatal error has occured in the state machine.
 * this should not happen.
 * \parem [in] rfm22b_dev  The device structure
 * \return enum pios_rfm22b_event  The next event to inject
 */
static enum pios_rfm22b_event rfm22_fatal_error(struct pios_rfm22b_dev *rfm22b_dev)
{

	// RF module error .. flash the LED's
	for(unsigned int j = 0; j < 16; j++)
	{
		USB_LED_ON;
		LINK_LED_ON;
		RX_LED_OFF;
		TX_LED_OFF;

		PIOS_DELAY_WaitmS(200);

		USB_LED_OFF;
		LINK_LED_OFF;
		RX_LED_ON;
		TX_LED_ON;

		PIOS_DELAY_WaitmS(200);
	}

	PIOS_DELAY_WaitmS(1000);

	PIOS_Assert(0);

	return RFM22B_EVENT_FATAL_ERROR;
}

// ************************************

#endif

/**
 * @}
 * @}
 */<|MERGE_RESOLUTION|>--- conflicted
+++ resolved
@@ -716,17 +716,6 @@
 	if(!PIOS_RFM22B_validate(rfm22b_dev))
 		return;
 	rfm22b_dev->tx_power = tx_pwr;
-<<<<<<< HEAD
-}
-
-void PIOS_RFM22B_SetDestinationId(uint32_t rfm22b_id, uint32_t dest_id)
-{
-	struct pios_rfm22b_dev *rfm22b_dev = (struct pios_rfm22b_dev *)rfm22b_id;
-	if(!PIOS_RFM22B_validate(rfm22b_dev))
-		return;
-	rfm22b_dev->destination_id = (dest_id == 0) ? 0xffffffff : dest_id;
-=======
->>>>>>> 9ea572f4
 }
 
 void PIOS_RFM22B_SetDestinationId(uint32_t rfm22b_id, uint32_t dest_id)
@@ -908,10 +897,6 @@
 
 		// Wait for a signal indicating an external interrupt or a pending send/receive request.
 		if ( xSemaphoreTake(g_rfm22b_dev->isrPending,  ISR_TIMEOUT / portTICK_RATE_MS) == pdTRUE ) {
-<<<<<<< HEAD
-			rfm22b_dev->irqs_processed++;
-=======
->>>>>>> 9ea572f4
 			lastEventTicks = xTaskGetTickCount();
 
 			// Process events through the state machine.
@@ -1443,29 +1428,14 @@
 	PHPacketHandle sph = (PHPacketHandle)&(rfm22b_dev->status_packet);
 
 	// Queue the status message
-<<<<<<< HEAD
-	rfm22b_dev->status_packet.header.source_id = rfm22b_dev->deviceID;
 	rfm22b_dev->status_packet.header.destination_id = 0xffffffff; // Broadcast
 	rfm22b_dev->status_packet.header.type = PACKET_TYPE_STATUS;
 	rfm22b_dev->status_packet.header.data_size = PH_STATUS_DATA_SIZE(&(rfm22b_dev->status_packet));
-	rfm22b_dev->status_packet.header.tx_seq = 0;
-	rfm22b_dev->status_packet.header.rx_seq = 0;
-=======
-	rfm22b_dev->status_packet.header.destination_id = 0xffffffff; // Broadcast
-	rfm22b_dev->status_packet.header.type = PACKET_TYPE_STATUS;
-	rfm22b_dev->status_packet.header.data_size = PH_STATUS_DATA_SIZE(&(rfm22b_dev->status_packet));
->>>>>>> 9ea572f4
 	rfm22b_dev->status_packet.errors = rfm22b_dev->errors;
 	rfm22b_dev->status_packet.resets = rfm22b_dev->resets;
 	rfm22b_dev->status_packet.retries = 0;
 	rfm22b_dev->status_packet.uavtalk_errors = 0;
 	rfm22b_dev->status_packet.dropped = 0;
-<<<<<<< HEAD
-
-	// Add the error correcting code.
-	encode_data((unsigned char*)sph, PHPacketSize(sph), (unsigned char*)sph);
-=======
->>>>>>> 9ea572f4
 	if (xQueueSend(rfm22b_dev->packetQueue, &sph, 0) != pdTRUE)
 		return false;
 
