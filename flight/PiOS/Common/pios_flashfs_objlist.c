/**
 ******************************************************************************
 *
 * @addtogroup PIOS PIOS Core hardware abstraction layer
 * @{
 * @addtogroup PIOS_FLASHFS_OBJLIST Object list based flash filesystem (low ram)
 * @{
 *
 * @file       pios_flashfs_objlist.c
 * @author     The OpenPilot Team, http://www.openpilot.org Copyright (C) 2010.
 * @brief      A file system for storing UAVObject in flash chip
 * @see        The GNU Public License (GPL) Version 3
 *
 *****************************************************************************/
/*
 * This program is free software; you can redistribute it and/or modify
 * it under the terms of the GNU General Public License as published by
 * the Free Software Foundation; either version 3 of the License, or
 * (at your option) any later version.
 *
 * This program is distributed in the hope that it will be useful, but
 * WITHOUT ANY WARRANTY; without even the implied warranty of MERCHANTABILITY
 * or FITNESS FOR A PARTICULAR PURPOSE. See the GNU General Public License
 * for more details.
 *
 * You should have received a copy of the GNU General Public License along
 * with this program; if not, write to the Free Software Foundation, Inc.,
 * 59 Temple Place, Suite 330, Boston, MA 02111-1307 USA
 */


#include "openpilot.h"
#include "uavobjectmanager.h"

// Private functions
static int32_t PIOS_FLASHFS_ClearObjectTableHeader();
static int32_t PIOS_FLASHFS_GetObjAddress(uint32_t objId, uint16_t instId);
static int32_t PIOS_FLASHFS_GetNewAddress(uint32_t objId, uint16_t instId);

// Private variables
static int32_t numObjects = -1;

// Private structures
// Header for objects in the file system table
struct objectHeader {
	uint32_t objMagic;
	uint32_t objId;
	uint32_t instId;
	uint32_t address;
} __attribute__((packed));;

struct fileHeader {
	uint32_t id;
	uint16_t instId;
	uint16_t size;
} __attribute__((packed));


<<<<<<< HEAD
#define OBJECT_TABLE_MAGIC 0x85FB3C33
#define OBJ_MAGIC          0x3015AE71
=======
#define OBJECT_TABLE_MAGIC 0x85FB3D35
#define OBJ_MAGIC          0x3015A371
>>>>>>> bfaed9c7
#define OBJECT_TABLE_START 0x00000010
#define OBJECT_TABLE_END   0x00010000
#define SECTOR_SIZE        0x00010000
#define MAX_BADMAGIC       1000

/**
 * @brief Initialize the flash object setting FS
 * @return 0 if success, -1 if failure
 */
int32_t PIOS_FLASHFS_Init()
{

	// Check for valid object table or create one
	uint32_t object_table_magic;
	uint32_t magic_fail_count = 0;
	bool magic_good = false;

	while(!magic_good) {
		if (PIOS_Flash_W25X_ReadData(0, (uint8_t *)&object_table_magic, sizeof(object_table_magic)) != 0)
			return -1;
		if(object_table_magic != OBJECT_TABLE_MAGIC) {
			if(magic_fail_count++ > MAX_BADMAGIC) {
				PIOS_FLASHFS_ClearObjectTableHeader();
				PIOS_LED_Toggle(LED1);
				magic_fail_count = 0;
				magic_good = true;
			} else {
				PIOS_DELAY_WaituS(1000);
			}

		}
		else {
			magic_good = true;
		}

	}

	int32_t addr = OBJECT_TABLE_START;
	struct objectHeader header;
	numObjects = 0;

	// Loop through header area while objects detect to count how many saved
	while(addr < OBJECT_TABLE_END) {
		// Read the instance data
		if (PIOS_Flash_W25X_ReadData(addr, (uint8_t *)&header, sizeof(header)) != 0)
			return -1;

		// Counting number of valid headers
		if(header.objMagic != OBJ_MAGIC)
			break;

		numObjects++;
		addr += sizeof(header);
	}

	return 0;
}

/**
 * @brief Erase the whole flash chip and create the file system
 * @return 0 if successful, -1 if not
 */
int32_t PIOS_FLASHFS_Format() 
{
	if(PIOS_Flash_W25X_EraseChip() != 0)
		return -1;
	if(PIOS_FLASHFS_ClearObjectTableHeader() != 0)
		return -1;
	return 0;
}

/**
 * @brief Erase the headers for all objects in the flash chip
 * @return 0 if successful, -1 if not
 */
static int32_t PIOS_FLASHFS_ClearObjectTableHeader()
{
	if(PIOS_Flash_W25X_EraseSector(0) != 0)
		return -1;

	uint32_t object_table_magic = OBJECT_TABLE_MAGIC;
	if (PIOS_Flash_W25X_WriteData(0, (uint8_t *)&object_table_magic, sizeof(object_table_magic)) != 0)
		return -1;

	return 0;
}

/**
 * @brief Get the address of an object
 * @param obj UAVObjHandle for that object
 * @parma instId Instance id for that object
 * @return address if successful, -1 if not found
 */
static int32_t PIOS_FLASHFS_GetObjAddress(uint32_t objId, uint16_t instId)
{
	int32_t addr = OBJECT_TABLE_START;
	struct objectHeader header;

	// Loop through header area while objects detect to count how many saved
	while(addr < OBJECT_TABLE_END) {
		// Read the instance data
		if (PIOS_Flash_W25X_ReadData(addr, (uint8_t *) &header, sizeof(header)) != 0)
			return -1;
		if(header.objMagic != OBJ_MAGIC)
			break; // stop searching once hit first non-object header
		else if (header.objId == objId && header.instId == instId)
			break;
		addr += sizeof(header);
	}

	if (header.objId == objId && header.instId == instId)
		return header.address;

	return -1;
}

/**
 * @brief Returns an address for a new object and creates entry into object table
 * @param[in] obj Object handle for object to be saved
 * @param[in] instId The instance id of object to be saved
 * @return 0 if success or error code
 * @retval -1 Object not found
 * @retval -2 No room in object table
 * @retval -3 Unable to write entry into object table
 * @retval -4 FS not initialized
 */
int32_t PIOS_FLASHFS_GetNewAddress(uint32_t objId, uint16_t instId)
{
	struct objectHeader header;

	if(numObjects < 0)
		return -4;

	// Don't worry about max size of flash chip here, other code will catch that
	header.objMagic = OBJ_MAGIC;
	header.objId = objId;
	header.instId = instId;
	header.address = OBJECT_TABLE_END + SECTOR_SIZE * numObjects;

	int32_t addr = OBJECT_TABLE_START + sizeof(header) * numObjects;

	// No room for this header in object table
	if((addr + sizeof(header)) > OBJECT_TABLE_END)
		return -2;

	if(PIOS_Flash_W25X_WriteData(addr, (uint8_t *) &header, sizeof(header)) != 0)
		return -3;

	// This numObejcts value must stay consistent or there will be a break in the table
	// and later the table will have bad values in it
	numObjects++;
	return header.address;
}


/**
 * @brief Saves one object instance per sector
 * @param[in] obj UAVObjHandle the object to save
 * @param[in] instId The instance of the object to save
 * @return 0 if success or -1 if failure
 * @note This uses one sector on the flash chip per object so that no buffering in ram
 * must be done when erasing the sector before a save
 */
int32_t PIOS_FLASHFS_ObjSave(UAVObjHandle obj, uint16_t instId, uint8_t * data)
{
	uint32_t objId = UAVObjGetID(obj);
	uint8_t crc = 0;

	int32_t addr = PIOS_FLASHFS_GetObjAddress(objId, instId);

	// Object currently not saved
	if(addr < 0)
		addr = PIOS_FLASHFS_GetNewAddress(objId, instId);

	// Could not allocate a sector
	if(addr < 0)
		return -1;

	struct fileHeader header = {
		.id = objId,
		.instId = instId,
		.size = UAVObjGetNumBytes(obj)
	};

	if(PIOS_Flash_W25X_EraseSector(addr) != 0)
		return -2;

	// Save header
	// This information IS redundant with the object table id.  Oh well.  Better safe than sorry.
	if(PIOS_Flash_W25X_WriteData(addr, (uint8_t *) &header, sizeof(header)) != 0)
		return -3;

	// Update CRC
	crc = PIOS_CRC_updateCRC(0, (uint8_t *) &header, sizeof(header));

	// Save data
	if(PIOS_Flash_W25X_WriteData(addr + sizeof(header), data, UAVObjGetNumBytes(obj)) != 0)
		return -4;

	// Update CRC
	crc = PIOS_CRC_updateCRC(crc, (uint8_t *) data, UAVObjGetNumBytes(obj));

	// Save CRC (written so will work when CRC changes to uint16)
	if(PIOS_Flash_W25X_WriteData(addr + sizeof(header) + UAVObjGetNumBytes(obj), (uint8_t *) &crc, sizeof(crc)) != 0)
		return -4;

	return 0;
}

/**
 * @brief Load one object instance per sector
 * @param[in] obj UAVObjHandle the object to save
 * @param[in] instId The instance of the object to save
 * @return 0 if success or error code
 * @retval -1 if object not in file table
 * @retval -2 if unable to retrieve object header
 * @retval -3 if loaded data instId or objId don't match
 * @retval -4 if unable to retrieve instance data
 * @retval -5 if unable to read CRC
 * @retval -6 if CRC doesn't match
 * @note This uses one sector on the flash chip per object so that no buffering in ram
 * must be done when erasing the sector before a save
 */
int32_t PIOS_FLASHFS_ObjLoad(UAVObjHandle obj, uint16_t instId, uint8_t * data)
{
	uint32_t objId = UAVObjGetID(obj);
	uint16_t objSize = UAVObjGetNumBytes(obj);
	uint8_t crc = 0;
	uint8_t crcFlash = 0;
	const uint8_t crc_read_step = 8;
	uint8_t crc_read_buffer[crc_read_step];

	int32_t addr = PIOS_FLASHFS_GetObjAddress(objId, instId);

	// Object currently not saved
	if(addr < 0)
		return -1;

	struct fileHeader header;

	// Load header
	// This information IS redundant with the object table id.  Oh well.  Better safe than sorry.
	if(PIOS_Flash_W25X_ReadData(addr, (uint8_t *) &header, sizeof(header)) != 0)
		return -2;

	// Update CRC
	crc = PIOS_CRC_updateCRC(0, (uint8_t *) &header, sizeof(header));

	if((header.id != objId) || (header.instId != instId))
		return -3;

	// To avoid having to allocate the RAM for a copy of the object, we read by chunks
	// and compute the CRC
	for(uint32_t i = 0; i < objSize; i += crc_read_step) {
		PIOS_Flash_W25X_ReadData(addr + sizeof(header) + i, crc_read_buffer, crc_read_step);
		uint8_t valid_bytes = ((i + crc_read_step) >= objSize) ? objSize - i : crc_read_step;
		crc = PIOS_CRC_updateCRC(crc, crc_read_buffer, valid_bytes);
	}

	// Read CRC (written so will work when CRC changes to uint16)
	if(PIOS_Flash_W25X_ReadData(addr + sizeof(header) + objSize, (uint8_t *) &crcFlash, sizeof(crcFlash)) != 0)
		return -5;

	if(crc != crcFlash)
		return -6;

	// Read the instance data
	if (PIOS_Flash_W25X_ReadData(addr + sizeof(header), data, objSize) != 0)
		return -4;

	return 0;
}

/**
 * @brief Delete object from flash
 * @param[in] obj UAVObjHandle the object to save
 * @param[in] instId The instance of the object to save
 * @return 0 if success or error code
 * @retval -1 if object not in file table
 * @retval -2 Erase failed
 * @note To avoid buffering the file table (1k ram!) the entry in the file table
 * remains but destination sector is erased.  This will make the load fail as the
 * file header won't match the object.  At next save it goes back there.
 */
int32_t PIOS_FLASHFS_ObjDelete(UAVObjHandle obj, uint16_t instId)
{
	uint32_t objId = UAVObjGetID(obj);

	int32_t addr = PIOS_FLASHFS_GetObjAddress(objId, instId);

	// Object currently not saved
	if(addr < 0)
		return -1;

	if(PIOS_Flash_W25X_EraseSector(addr) != 0)
		return -2;

	return 0;
}<|MERGE_RESOLUTION|>--- conflicted
+++ resolved
@@ -56,13 +56,8 @@
 } __attribute__((packed));
 
 
-<<<<<<< HEAD
-#define OBJECT_TABLE_MAGIC 0x85FB3C33
-#define OBJ_MAGIC          0x3015AE71
-=======
 #define OBJECT_TABLE_MAGIC 0x85FB3D35
 #define OBJ_MAGIC          0x3015A371
->>>>>>> bfaed9c7
 #define OBJECT_TABLE_START 0x00000010
 #define OBJECT_TABLE_END   0x00010000
 #define SECTOR_SIZE        0x00010000
