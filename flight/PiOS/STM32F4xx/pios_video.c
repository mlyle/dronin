--- conflicted
+++ resolved
@@ -94,11 +94,7 @@
 uint8_t *disp_buffer_level;
 uint8_t *disp_buffer_mask;
 
-<<<<<<< HEAD
-volatile uint16_t active_line = 0xffff;
-=======
 volatile int16_t active_line = 10000; 
->>>>>>> 30fc25af
 
 const struct pios_video_type_boundary *pios_video_type_boundary_act = &pios_video_type_boundary_pal;
 
@@ -124,23 +120,8 @@
  */
 bool PIOS_Vsync_ISR()
 {
-<<<<<<< HEAD
 	enum pios_video_system video_system_tmp = PIOS_VIDEO_SYSTEM_NTSC;
 
-	// discard spurious vsync pulses (due to improper grounding), so we don't overload the CPU
-	if (active_line < pios_video_type_cfg_ntsc.graphics_hight_real - 10) {
-		return false;
-	}
-
-	// Stop the line counter
-	TIM_Cmd(dev_cfg->line_counter, DISABLE);
-
-	/* Ensure we are not still clocking something out */
-	vid_disable_spis();
-
-	dev_cfg->pixel_timer.timer->SMCR &= (uint16_t) ~TIM_SMCR_SMS;
-
-=======
 	static uint16_t Vsync_update = 0;
 
 	// discard spurious vsync pulses (due to improper grounding), so we don't overload the CPU
@@ -149,16 +130,16 @@
 		return false;
 	}
 
->>>>>>> 30fc25af
 	// Update the number of video lines
-	num_video_lines = active_line;
+	num_video_lines = active_line + 
+		(pios_video_type_cfg_act->graphics_line_start + y_offset);
 
 	enum pios_video_system video_system_tmp;
 
 	static uint8_t mode_hysteresis = 0;
 
 	// check video type
-	if (num_video_lines > VIDEO_TYPE_PAL_ROWS) {
+	if (num_video_lines > ((VIDEO_TYPE_PAL_ROWS + VIDEO_TYPE_NTSC_ROWS) / 2)) {
 		video_system_tmp = PIOS_VIDEO_SYSTEM_PAL;
 	} else {
 		video_system_tmp = PIOS_VIDEO_SYSTEM_NTSC;
@@ -195,11 +176,7 @@
 	}
 
 	bool woken = false;
-<<<<<<< HEAD
-
-	static uint16_t Vsync_update = 0;
-=======
->>>>>>> 30fc25af
+
 
 	// Every VSYNC_REDRAW_CNT field: swap buffers and trigger redraw
 	if (++Vsync_update >= VSYNC_REDRAW_CNT) {
@@ -212,7 +189,6 @@
 	// Get ready for the first line
 	active_line = - (pios_video_type_cfg_act->graphics_line_start + y_offset);
 
-<<<<<<< HEAD
 	// Set the number of lines to wait until we start clocking out pixels
 	dev_cfg->line_counter->CNT = 0xffff - (pios_video_type_cfg_act->graphics_line_start + y_offset);
 	TIM_Cmd(dev_cfg->line_counter, ENABLE);
@@ -223,8 +199,6 @@
 #endif
 #endif
 
-=======
->>>>>>> 30fc25af
 	return woken;
 }
 
@@ -237,12 +211,6 @@
  */
 void PIOS_Line_ISR(void)
 {
-<<<<<<< HEAD
-	if (TIM_GetITStatus(dev_cfg->line_counter, TIM_IT_Update) && (active_line == 0))
-	{
-		// Prepare the first line
-		prepare_line();
-=======
 	/* What this looks like:
 	 * - Vsync int sets active line to a negative value for the number of
 	 *   ignored lines.
@@ -264,18 +232,11 @@
 		if (active_line == 0) {
 			// Prepare the first line
 			prepare_line();
->>>>>>> 30fc25af
 
 			return;
 		}
 
-<<<<<<< HEAD
-		dev_cfg->line_counter->CNT = pios_video_type_cfg_act->graphics_line_start + y_offset;
-
-		TIM_Cmd(dev_cfg->line_counter, ENABLE); // Required for mode detection
-=======
 		active_line++;
->>>>>>> 30fc25af
 	}
 
 	// Clear the interrupt flag
