--- conflicted
+++ resolved
@@ -94,11 +94,7 @@
 
 /* Task stack sizes */
 #define PIOS_ACTUATOR_STACK_SIZE       1020
-<<<<<<< HEAD
-#define PIOS_MANUAL_STACK_SIZE          724
-=======
 #define PIOS_MANUAL_STACK_SIZE          800
->>>>>>> c1a0f176
 #define PIOS_SYSTEM_STACK_SIZE          660
 #define PIOS_STABILIZATION_STACK_SIZE   524
 #define PIOS_TELEM_STACK_SIZE           500
