/**
 ******************************************************************************
 *
 * @file       guidance.c
 * @author     The OpenPilot Team, http://www.openpilot.org Copyright (C) 2010.
 * @brief      This module compared @ref PositionActuatl to @ref ActiveWaypoint 
 * and sets @ref AttitudeDesired.  It only does this when the FlightMode field
 * of @ref ManualControlCommand is Auto.
 *
 * @see        The GNU Public License (GPL) Version 3
 *
 *****************************************************************************/
/*
 * This program is free software; you can redistribute it and/or modify
 * it under the terms of the GNU General Public License as published by
 * the Free Software Foundation; either version 3 of the License, or
 * (at your option) any later version.
 *
 * This program is distributed in the hope that it will be useful, but
 * WITHOUT ANY WARRANTY; without even the implied warranty of MERCHANTABILITY
 * or FITNESS FOR A PARTICULAR PURPOSE. See the GNU General Public License
 * for more details.
 *
 * You should have received a copy of the GNU General Public License along
 * with this program; if not, write to the Free Software Foundation, Inc.,
 * 59 Temple Place, Suite 330, Boston, MA 02111-1307 USA
 */

/**
 * Input object: ActiveWaypoint
 * Input object: PositionActual
 * Input object: ManualControlCommand
 * Output object: AttitudeDesired
 *
 * This module will periodically update the value of the AttitudeDesired object.
 *
 * The module executes in its own thread in this example.
 *
 * Modules have no API, all communication to other modules is done through UAVObjects.
 * However modules may use the API exposed by shared libraries.
 * See the OpenPilot wiki for more details.
 * http://www.openpilot.org/OpenPilot_Application_Architecture
 *
 */

#include "openpilot.h"
#include "paths.h"

#include "guidance.h"
#include "accels.h"
#include "attitudeactual.h"
#include "pathdesired.h"	// object that will be updated by the module
#include "positiondesired.h"	// object that will be updated by the module
#include "positionactual.h"
#include "manualcontrol.h"
#include "flightstatus.h"
<<<<<<< HEAD
=======
#include "gpsvelocity.h"
#include "gpsposition.h"
>>>>>>> a86e75bc
#include "guidancesettings.h"
#include "nedaccel.h"
#include "stabilizationdesired.h"
#include "stabilizationsettings.h"
#include "systemsettings.h"
#include "velocitydesired.h"
#include "velocityactual.h"
#include "CoordinateConversions.h"

// Private constants
#define MAX_QUEUE_SIZE 4
#define STACK_SIZE_BYTES 1548
#define TASK_PRIORITY (tskIDLE_PRIORITY+2)
#define F_PI 3.14159265358979323846f
// Private types

// Private variables
static xTaskHandle guidanceTaskHandle;
static xQueueHandle queue;

// Private functions
static void guidanceTask(void *parameters);
static float bound(float val, float min, float max);

static void updateNedAccel();
static void updatePathVelocity();
static void updateVtolDesiredVelocity();
static void manualSetDesiredVelocity();
static void updateVtolDesiredAttitude();

static GuidanceSettingsData guidanceSettings;

/**
 * Initialise the module, called on startup
 * \returns 0 on success or -1 if initialisation failed
 */
int32_t GuidanceStart()
{
	// Start main task
	xTaskCreate(guidanceTask, (signed char *)"Guidance", STACK_SIZE_BYTES/4, NULL, TASK_PRIORITY, &guidanceTaskHandle);
	TaskMonitorAdd(TASKINFO_RUNNING_GUIDANCE, guidanceTaskHandle);

	return 0;
}

/**
 * Initialise the module, called on startup
 * \returns 0 on success or -1 if initialisation failed
 */
int32_t GuidanceInitialize()
{
	GuidanceSettingsInitialize();
	NedAccelInitialize();
	PathDesiredInitialize();
	PositionDesiredInitialize();
	VelocityDesiredInitialize();

	// Create object queue
	queue = xQueueCreate(MAX_QUEUE_SIZE, sizeof(UAVObjEvent));
	
	// Listen for updates.
	AccelsConnectQueue(queue);
	
	return 0;
}
MODULE_INITCALL(GuidanceInitialize, GuidanceStart)

static float northVelIntegral = 0;
static float eastVelIntegral = 0;
static float downVelIntegral = 0;

static float northPosIntegral = 0;
static float eastPosIntegral = 0;
static float downPosIntegral = 0;

static uint8_t positionHoldLast = 0;

/**
 * Module thread, should not return.
 */
static void guidanceTask(void *parameters)
{
	SystemSettingsData systemSettings;
	FlightStatusData flightStatus;

	portTickType thisTime;
	portTickType lastUpdateTime;
	UAVObjEvent ev;
	
	// Main task loop
	lastUpdateTime = xTaskGetTickCount();
	while (1) {
		GuidanceSettingsGet(&guidanceSettings);

		// Wait until the AttitudeRaw object is updated, if a timeout then go to failsafe
		if ( xQueueReceive(queue, &ev, guidanceSettings.UpdatePeriod / portTICK_RATE_MS) != pdTRUE )
		{
			AlarmsSet(SYSTEMALARMS_ALARM_GUIDANCE,SYSTEMALARMS_ALARM_WARNING);
		} else {
			AlarmsClear(SYSTEMALARMS_ALARM_GUIDANCE);
		}

<<<<<<< HEAD
=======
		// Collect downsampled attitude data
		AccelsData accels;
		AccelsGet(&accels);		
		accel[0] += accels.x;
		accel[1] += accels.y;
		accel[2] += accels.z;
		accel_accum++;

>>>>>>> a86e75bc
		// Continue collecting data if not enough time
		thisTime = xTaskGetTickCount();
		if( (thisTime - lastUpdateTime) < (guidanceSettings.UpdatePeriod / portTICK_RATE_MS) )
			continue;
<<<<<<< HEAD

		// Convert the accels into the NED frame
		updateNedAccel();
=======
		
		lastUpdateTime = xTaskGetTickCount();
		accel[0] /= accel_accum;
		accel[1] /= accel_accum;
		accel[2] /= accel_accum;
		accel[0] = accel[1] = accel[2] = 0;
		accel_accum = 0;
		
		//rotate avg accels into earth frame and store it
		AttitudeActualData attitudeActual;
		AttitudeActualGet(&attitudeActual);
		q[0]=attitudeActual.q1;
		q[1]=attitudeActual.q2;
		q[2]=attitudeActual.q3;
		q[3]=attitudeActual.q4;
		Quaternion2R(q, Rbe);
		for (uint8_t i=0; i<3; i++){
			accel_ned[i]=0;
			for (uint8_t j=0; j<3; j++)
				accel_ned[i] += Rbe[j][i]*accel[j];
		}
		accel_ned[2] += 9.81f;
		
		NedAccelData accelData;
		NedAccelGet(&accelData);
		accelData.North = accel_ned[0];
		accelData.East = accel_ned[1];
		accelData.Down = accel_ned[2];
		NedAccelSet(&accelData);
>>>>>>> a86e75bc
		
		FlightStatusGet(&flightStatus);
		SystemSettingsGet(&systemSettings);
		GuidanceSettingsGet(&guidanceSettings);
<<<<<<< HEAD

		if ( (systemSettings.AirframeType != SYSTEMSETTINGS_AIRFRAMETYPE_VTOL) &&
		     (systemSettings.AirframeType != SYSTEMSETTINGS_AIRFRAMETYPE_QUADP) &&
		     (systemSettings.AirframeType != SYSTEMSETTINGS_AIRFRAMETYPE_QUADX) &&
		     (systemSettings.AirframeType != SYSTEMSETTINGS_AIRFRAMETYPE_HEXA) )
		{
			AlarmsSet(SYSTEMALARMS_ALARM_GUIDANCE,SYSTEMALARMS_ALARM_WARNING);
			continue;
		}
		
		switch(flightStatus.FlightMode) {
			case FLIGHTSTATUS_FLIGHTMODE_POSITIONHOLD:
				updateVtolDesiredVelocity();
				updateVtolDesiredAttitude();
				break;
			case FLIGHTSTATUS_FLIGHTMODE_PATHPLANNER:
				if (guidanceSettings.PathMode == GUIDANCESETTINGS_PATHMODE_ENDPOINT)
					updateVtolDesiredVelocity();
				else
					updatePathVelocity();
				updateVtolDesiredAttitude();
				break;
			default:
				// Be cleaner and get rid of global variables
				northVelIntegral = 0;
				eastVelIntegral = 0;
				downVelIntegral = 0;
				northPosIntegral = 0;
				eastPosIntegral = 0;
				downPosIntegral = 0;
				positionHoldLast = 0;
				
				manualSetDesiredVelocity();
				break;
		}
=======
		
		if ((flightStatus.FlightMode == FLIGHTSTATUS_FLIGHTMODE_POSITIONHOLD ||
			 flightStatus.FlightMode == FLIGHTSTATUS_FLIGHTMODE_PATHPLANNER) &&
		    ((systemSettings.AirframeType == SYSTEMSETTINGS_AIRFRAMETYPE_VTOL) ||
		     (systemSettings.AirframeType == SYSTEMSETTINGS_AIRFRAMETYPE_QUADP) ||
		     (systemSettings.AirframeType == SYSTEMSETTINGS_AIRFRAMETYPE_QUADX) ||
		     (systemSettings.AirframeType == SYSTEMSETTINGS_AIRFRAMETYPE_HEXA) ))
		{
			if( flightStatus.FlightMode == FLIGHTSTATUS_FLIGHTMODE_POSITIONHOLD ||
			   flightStatus.FlightMode == FLIGHTSTATUS_FLIGHTMODE_PATHPLANNER) 
				updateVtolDesiredVelocity();
			else 
				manualSetDesiredVelocity();			
			updateVtolDesiredAttitude();
		} else {
			// Be cleaner and get rid of global variables
			northVelIntegral = 0;
			eastVelIntegral = 0;
			downVelIntegral = 0;
			northPosIntegral = 0;
			eastPosIntegral = 0;
			downPosIntegral = 0;
			positionHoldLast = 0;
		}
>>>>>>> a86e75bc
	}
}

/**
 * Compute desired velocity from the current position and path
 *
 * Takes in @ref PositionActual and compares it to @ref PathDesired 
 * and computes @ref VelocityDesired
 */
static void updatePathVelocity()
{
	static portTickType lastSysTime;
	portTickType thisSysTime = xTaskGetTickCount();;
	float dT = 0;
	float downCommand;

	// Check how long since last update
	if(thisSysTime > lastSysTime) // reuse dt in case of wraparound
		dT = (thisSysTime - lastSysTime) / portTICK_RATE_MS / 1000.0f;
	lastSysTime = thisSysTime;

	PathDesiredData pathDesired;
	PathDesiredGet(&pathDesired);

	PositionActualData positionActual;
	PositionActualGet(&positionActual);
	
	float cur[3] = {positionActual.North, positionActual.East, positionActual.Down};
	struct path_status progress;
	
	path_progress(pathDesired.Start, pathDesired.End, cur, &progress);
	
	float groundspeed = pathDesired.StartingVelocity + 
	    (pathDesired.EndingVelocity - pathDesired.StartingVelocity) * progress.fractional_progress;
	if(progress.fractional_progress > 1)
		groundspeed = 0;
	
	VelocityDesiredData velocityDesired;
	velocityDesired.North = progress.path_direction[0] * groundspeed;
	velocityDesired.East = progress.path_direction[1] * groundspeed;
	
	float error_speed = progress.error * guidanceSettings.HorizontalPosPI[GUIDANCESETTINGS_HORIZONTALPOSPI_KP];
	float correction_velocity[2] = {progress.correction_direction[0] * error_speed, 
	    progress.correction_direction[1] * error_speed};
	
	float total_vel = sqrtf(powf(correction_velocity[0],2) + powf(correction_velocity[1],2));
	float scale = 1;
	if(total_vel > guidanceSettings.HorizontalVelMax)
		scale = guidanceSettings.HorizontalVelMax / total_vel;

	velocityDesired.North += progress.correction_direction[0] * error_speed * scale;
	velocityDesired.East += progress.correction_direction[1] * error_speed * scale;
	
	float altitudeSetpoint = pathDesired.Start[2] + (pathDesired.End[2] - pathDesired.Start[2]) *
	    bound(progress.fractional_progress,0,1);

	float downError = altitudeSetpoint - positionActual.Down;
	downPosIntegral = bound(downPosIntegral + downError * dT * guidanceSettings.VerticalPosPI[GUIDANCESETTINGS_VERTICALPOSPI_KI],
							-guidanceSettings.VerticalPosPI[GUIDANCESETTINGS_VERTICALPOSPI_ILIMIT],
							guidanceSettings.VerticalPosPI[GUIDANCESETTINGS_VERTICALPOSPI_ILIMIT]);
	downCommand = (downError * guidanceSettings.VerticalPosPI[GUIDANCESETTINGS_VERTICALPOSPI_KP] + downPosIntegral);
	velocityDesired.Down = bound(downCommand,
								 -guidanceSettings.VerticalVelMax,
								 guidanceSettings.VerticalVelMax);

	VelocityDesiredSet(&velocityDesired);
}

/**
 * Compute desired velocity from the current position
 *
 * Takes in @ref PositionActual and compares it to @ref PositionDesired 
 * and computes @ref VelocityDesired
 */
void updateVtolDesiredVelocity()
{
	static portTickType lastSysTime;
	portTickType thisSysTime = xTaskGetTickCount();;
	float dT = 0;

	GuidanceSettingsData guidanceSettings;
	PositionActualData positionActual;
	PositionDesiredData positionDesired;
	VelocityDesiredData velocityDesired;
	
	GuidanceSettingsGet(&guidanceSettings);
	PositionActualGet(&positionActual);
	PositionDesiredGet(&positionDesired);
	VelocityDesiredGet(&velocityDesired);
	
	float northError;
	float eastError;
	float downError;
	float northCommand;
	float eastCommand;
	float downCommand;

	// Check how long since last update
	if(thisSysTime > lastSysTime) // reuse dt in case of wraparound
		dT = (thisSysTime - lastSysTime) / portTICK_RATE_MS / 1000.0f;		
	lastSysTime = thisSysTime;
	
	// Note all distances in cm
	// Compute desired north command
	northError = positionDesired.North - positionActual.North;
	northPosIntegral = bound(northPosIntegral + northError * dT * guidanceSettings.HorizontalPosPI[GUIDANCESETTINGS_HORIZONTALPOSPI_KI], 
			      -guidanceSettings.HorizontalPosPI[GUIDANCESETTINGS_HORIZONTALPOSPI_ILIMIT],
			      guidanceSettings.HorizontalPosPI[GUIDANCESETTINGS_HORIZONTALPOSPI_ILIMIT]);
	northCommand = (northError * guidanceSettings.HorizontalPosPI[GUIDANCESETTINGS_HORIZONTALPOSPI_KP] +
			northPosIntegral);
	
	eastError = positionDesired.East - positionActual.East;
	eastPosIntegral = bound(eastPosIntegral + eastError * dT * guidanceSettings.HorizontalPosPI[GUIDANCESETTINGS_HORIZONTALPOSPI_KI], 
				 -guidanceSettings.HorizontalPosPI[GUIDANCESETTINGS_HORIZONTALPOSPI_ILIMIT],
				 guidanceSettings.HorizontalPosPI[GUIDANCESETTINGS_HORIZONTALPOSPI_ILIMIT]);
	eastCommand = (eastError * guidanceSettings.HorizontalPosPI[GUIDANCESETTINGS_HORIZONTALPOSPI_KP] +
		       eastPosIntegral);
	
	
<<<<<<< HEAD
	float total_vel = sqrtf(powf(velocityDesired.North,2) + powf(velocityDesired.East,2));
=======
	float total_vel = sqrtf(powf(northCommand,2) + powf(eastCommand,2));
>>>>>>> a86e75bc
	float scale = 1;
	if(total_vel > guidanceSettings.HorizontalVelMax)
		scale = guidanceSettings.HorizontalVelMax / total_vel;

	velocityDesired.North = northCommand * scale;
	velocityDesired.East = eastCommand * scale;

	downError = positionDesired.Down - positionActual.Down;
	downPosIntegral = bound(downPosIntegral + downError * dT * guidanceSettings.VerticalPosPI[GUIDANCESETTINGS_VERTICALPOSPI_KI], 
				-guidanceSettings.VerticalPosPI[GUIDANCESETTINGS_VERTICALPOSPI_ILIMIT],
				guidanceSettings.VerticalPosPI[GUIDANCESETTINGS_VERTICALPOSPI_ILIMIT]);
	downCommand = (downError * guidanceSettings.VerticalPosPI[GUIDANCESETTINGS_VERTICALPOSPI_KP] + downPosIntegral);
	velocityDesired.Down = bound(downCommand,
				     -guidanceSettings.VerticalVelMax, 
				     guidanceSettings.VerticalVelMax);
	
	VelocityDesiredSet(&velocityDesired);	
}

/**
 * Compute desired attitude from the desired velocity
 *
 * Takes in @ref NedActual which has the acceleration in the 
 * NED frame as the feedback term and then compares the 
 * @ref VelocityActual against the @ref VelocityDesired
 */
static void updateVtolDesiredAttitude()
{
	static portTickType lastSysTime;
	portTickType thisSysTime = xTaskGetTickCount();;
	float dT = 0;

	VelocityDesiredData velocityDesired;
	VelocityActualData velocityActual;
	StabilizationDesiredData stabDesired;
	AttitudeActualData attitudeActual;
	NedAccelData nedAccel;
	GuidanceSettingsData guidanceSettings;
	StabilizationSettingsData stabSettings;
	SystemSettingsData systemSettings;

	float northError;
	float northCommand;
	
	float eastError;
	float eastCommand;

	float downError;
	float downCommand;
	
	// Check how long since last update
	if(thisSysTime > lastSysTime) // reuse dt in case of wraparound
		dT = (thisSysTime - lastSysTime) / portTICK_RATE_MS / 1000.0f;		
	lastSysTime = thisSysTime;
	
	SystemSettingsGet(&systemSettings);
	GuidanceSettingsGet(&guidanceSettings);
	
	VelocityActualGet(&velocityActual);
	VelocityDesiredGet(&velocityDesired);
	StabilizationDesiredGet(&stabDesired);
	VelocityDesiredGet(&velocityDesired);
	AttitudeActualGet(&attitudeActual);
	StabilizationSettingsGet(&stabSettings);
	NedAccelGet(&nedAccel);
	
	float northVel, eastVel, downVel;
	switch (guidanceSettings.VelocitySource) {
		case GUIDANCESETTINGS_VELOCITYSOURCE_EKF:
			northVel = velocityActual.North;
			eastVel = velocityActual.East;
			downVel = velocityActual.Down;
			break;
		case GUIDANCESETTINGS_VELOCITYSOURCE_NEDVEL:
		{
			GPSVelocityData gpsVelocity;
			GPSVelocityGet(&gpsVelocity);
			northVel = gpsVelocity.North;
			eastVel = gpsVelocity.East;
			downVel = gpsVelocity.Down;
		}
		case GUIDANCESETTINGS_VELOCITYSOURCE_GPSPOS:
		{
			GPSPositionData gpsPosition;
			GPSPositionGet(&gpsPosition);
			northVel = gpsPosition.Groundspeed * cosf(gpsPosition.Heading * F_PI / 180.0f);
			eastVel = gpsPosition.Groundspeed * sinf(gpsPosition.Heading * F_PI / 180.0f);
			downVel = velocityActual.Down;
		}
		default:
			break;
	}
	
	// Testing code - refactor into manual control command
	ManualControlCommandData manualControlData;
	ManualControlCommandGet(&manualControlData);
	stabDesired.Yaw = stabSettings.MaximumRate[STABILIZATIONSETTINGS_MAXIMUMRATE_YAW] * manualControlData.Yaw;	
	
	// Compute desired north command
	northError = velocityDesired.North - northVel;
	northVelIntegral = bound(northVelIntegral + northError * dT * guidanceSettings.HorizontalVelPID[GUIDANCESETTINGS_HORIZONTALVELPID_KI], 
			      -guidanceSettings.HorizontalVelPID[GUIDANCESETTINGS_HORIZONTALVELPID_ILIMIT],
			      guidanceSettings.HorizontalVelPID[GUIDANCESETTINGS_HORIZONTALVELPID_ILIMIT]);
	northCommand = (northError * guidanceSettings.HorizontalVelPID[GUIDANCESETTINGS_HORIZONTALVELPID_KP] +
			northVelIntegral -
			nedAccel.North * guidanceSettings.HorizontalVelPID[GUIDANCESETTINGS_HORIZONTALVELPID_KD] +
			velocityDesired.North * guidanceSettings.VelocityFeedforward);
	
	// Compute desired east command
	eastError = velocityDesired.East - eastVel;
	eastVelIntegral = bound(eastVelIntegral + eastError * dT * guidanceSettings.HorizontalVelPID[GUIDANCESETTINGS_HORIZONTALVELPID_KI], 
			     -guidanceSettings.HorizontalVelPID[GUIDANCESETTINGS_HORIZONTALVELPID_ILIMIT],
			     guidanceSettings.HorizontalVelPID[GUIDANCESETTINGS_HORIZONTALVELPID_ILIMIT]);
	eastCommand = (eastError * guidanceSettings.HorizontalVelPID[GUIDANCESETTINGS_HORIZONTALVELPID_KP] + 
		       eastVelIntegral - 
		       nedAccel.East * guidanceSettings.HorizontalVelPID[GUIDANCESETTINGS_HORIZONTALVELPID_KD] +
			   velocityDesired.East * guidanceSettings.VelocityFeedforward);
	
	// Compute desired down command
<<<<<<< HEAD
	downError = velocityDesired.Down - velocityActual.Down;
=======
	downError = velocityDesired.Down - downVel;
>>>>>>> a86e75bc
	// Must flip this sign 
	downError = -downError;
	downVelIntegral = bound(downVelIntegral + downError * dT * guidanceSettings.VerticalVelPID[GUIDANCESETTINGS_VERTICALVELPID_KI], 
			      -guidanceSettings.VerticalVelPID[GUIDANCESETTINGS_VERTICALVELPID_ILIMIT],
			      guidanceSettings.VerticalVelPID[GUIDANCESETTINGS_VERTICALVELPID_ILIMIT]);	
	downCommand = (downError * guidanceSettings.VerticalVelPID[GUIDANCESETTINGS_VERTICALVELPID_KP] +
		       downVelIntegral -
		       nedAccel.Down * guidanceSettings.VerticalVelPID[GUIDANCESETTINGS_VERTICALVELPID_KD]);
	
	stabDesired.Throttle = bound(downCommand, 0, 1);
	
	// Project the north and east command signals into the pitch and roll based on yaw.  For this to behave well the
	// craft should move similarly for 5 deg roll versus 5 deg pitch
	stabDesired.Pitch = bound(-northCommand * cosf(attitudeActual.Yaw * M_PI / 180) + 
				      -eastCommand * sinf(attitudeActual.Yaw * M_PI / 180),
				      -guidanceSettings.MaxRollPitch, guidanceSettings.MaxRollPitch);
	stabDesired.Roll = bound(-northCommand * sinf(attitudeActual.Yaw * M_PI / 180) + 
				     eastCommand * cosf(attitudeActual.Yaw * M_PI / 180),
				     -guidanceSettings.MaxRollPitch, guidanceSettings.MaxRollPitch);
	
	if(guidanceSettings.ThrottleControl == GUIDANCESETTINGS_THROTTLECONTROL_FALSE) {
		// For now override throttle with manual control.  Disable at your risk, quad goes to China.
		ManualControlCommandData manualControl;
		ManualControlCommandGet(&manualControl);
		stabDesired.Throttle = manualControl.Throttle;
	}
	
	stabDesired.StabilizationMode[STABILIZATIONDESIRED_STABILIZATIONMODE_ROLL] = STABILIZATIONDESIRED_STABILIZATIONMODE_ATTITUDE;
	stabDesired.StabilizationMode[STABILIZATIONDESIRED_STABILIZATIONMODE_PITCH] = STABILIZATIONDESIRED_STABILIZATIONMODE_ATTITUDE;
	stabDesired.StabilizationMode[STABILIZATIONDESIRED_STABILIZATIONMODE_YAW] = STABILIZATIONDESIRED_STABILIZATIONMODE_RATE;
	
	StabilizationDesiredSet(&stabDesired);
}

/**
 * Keep a running filtered version of the acceleration in the NED frame
 */
static void updateNedAccel()
{
	float accel[3];
	float q[4];
	float Rbe[3][3];
	float accel_ned[3];

	// Collect downsampled attitude data
	AccelsData accels;
	AccelsGet(&accels);		
	accel[0] = accels.x;
	accel[1] = accels.y;
	accel[2] = accels.z;
	
	//rotate avg accels into earth frame and store it
	AttitudeActualData attitudeActual;
	AttitudeActualGet(&attitudeActual);
	q[0]=attitudeActual.q1;
	q[1]=attitudeActual.q2;
	q[2]=attitudeActual.q3;
	q[3]=attitudeActual.q4;
	Quaternion2R(q, Rbe);
	for (uint8_t i=0; i<3; i++){
		accel_ned[i]=0;
		for (uint8_t j=0; j<3; j++)
			accel_ned[i] += Rbe[j][i]*accel[j];
	}
	accel_ned[2] += 9.81f;
	
	NedAccelData accelData;
	NedAccelGet(&accelData);
	accelData.North = accel_ned[0];
	accelData.East = accel_ned[1];
	accelData.Down = accel_ned[2];
	NedAccelSet(&accelData);
}

/**
 * Set the desired velocity from the input sticks
 */
static void manualSetDesiredVelocity() 
{
	ManualControlCommandData cmd;
	VelocityDesiredData velocityDesired;
	
	ManualControlCommandGet(&cmd);
	VelocityDesiredGet(&velocityDesired);

	GuidanceSettingsData guidanceSettings;
	GuidanceSettingsGet(&guidanceSettings);
	
	velocityDesired.North = -guidanceSettings.HorizontalVelMax * cmd.Pitch;
	velocityDesired.East = guidanceSettings.HorizontalVelMax * cmd.Roll;
	velocityDesired.Down = 0;
	
	VelocityDesiredSet(&velocityDesired);	
}

/**
 * Bound input value between limits
 */
static float bound(float val, float min, float max)
{
	if (val < min) {
		val = min;
	} else if (val > max) {
		val = max;
	}
	return val;
}<|MERGE_RESOLUTION|>--- conflicted
+++ resolved
@@ -54,11 +54,8 @@
 #include "positionactual.h"
 #include "manualcontrol.h"
 #include "flightstatus.h"
-<<<<<<< HEAD
-=======
 #include "gpsvelocity.h"
 #include "gpsposition.h"
->>>>>>> a86e75bc
 #include "guidancesettings.h"
 #include "nedaccel.h"
 #include "stabilizationdesired.h"
@@ -161,61 +158,17 @@
 			AlarmsClear(SYSTEMALARMS_ALARM_GUIDANCE);
 		}
 
-<<<<<<< HEAD
-=======
-		// Collect downsampled attitude data
-		AccelsData accels;
-		AccelsGet(&accels);		
-		accel[0] += accels.x;
-		accel[1] += accels.y;
-		accel[2] += accels.z;
-		accel_accum++;
-
->>>>>>> a86e75bc
 		// Continue collecting data if not enough time
 		thisTime = xTaskGetTickCount();
 		if( (thisTime - lastUpdateTime) < (guidanceSettings.UpdatePeriod / portTICK_RATE_MS) )
 			continue;
-<<<<<<< HEAD
 
 		// Convert the accels into the NED frame
 		updateNedAccel();
-=======
-		
-		lastUpdateTime = xTaskGetTickCount();
-		accel[0] /= accel_accum;
-		accel[1] /= accel_accum;
-		accel[2] /= accel_accum;
-		accel[0] = accel[1] = accel[2] = 0;
-		accel_accum = 0;
-		
-		//rotate avg accels into earth frame and store it
-		AttitudeActualData attitudeActual;
-		AttitudeActualGet(&attitudeActual);
-		q[0]=attitudeActual.q1;
-		q[1]=attitudeActual.q2;
-		q[2]=attitudeActual.q3;
-		q[3]=attitudeActual.q4;
-		Quaternion2R(q, Rbe);
-		for (uint8_t i=0; i<3; i++){
-			accel_ned[i]=0;
-			for (uint8_t j=0; j<3; j++)
-				accel_ned[i] += Rbe[j][i]*accel[j];
-		}
-		accel_ned[2] += 9.81f;
-		
-		NedAccelData accelData;
-		NedAccelGet(&accelData);
-		accelData.North = accel_ned[0];
-		accelData.East = accel_ned[1];
-		accelData.Down = accel_ned[2];
-		NedAccelSet(&accelData);
->>>>>>> a86e75bc
 		
 		FlightStatusGet(&flightStatus);
 		SystemSettingsGet(&systemSettings);
 		GuidanceSettingsGet(&guidanceSettings);
-<<<<<<< HEAD
 
 		if ( (systemSettings.AirframeType != SYSTEMSETTINGS_AIRFRAMETYPE_VTOL) &&
 		     (systemSettings.AirframeType != SYSTEMSETTINGS_AIRFRAMETYPE_QUADP) &&
@@ -251,32 +204,6 @@
 				manualSetDesiredVelocity();
 				break;
 		}
-=======
-		
-		if ((flightStatus.FlightMode == FLIGHTSTATUS_FLIGHTMODE_POSITIONHOLD ||
-			 flightStatus.FlightMode == FLIGHTSTATUS_FLIGHTMODE_PATHPLANNER) &&
-		    ((systemSettings.AirframeType == SYSTEMSETTINGS_AIRFRAMETYPE_VTOL) ||
-		     (systemSettings.AirframeType == SYSTEMSETTINGS_AIRFRAMETYPE_QUADP) ||
-		     (systemSettings.AirframeType == SYSTEMSETTINGS_AIRFRAMETYPE_QUADX) ||
-		     (systemSettings.AirframeType == SYSTEMSETTINGS_AIRFRAMETYPE_HEXA) ))
-		{
-			if( flightStatus.FlightMode == FLIGHTSTATUS_FLIGHTMODE_POSITIONHOLD ||
-			   flightStatus.FlightMode == FLIGHTSTATUS_FLIGHTMODE_PATHPLANNER) 
-				updateVtolDesiredVelocity();
-			else 
-				manualSetDesiredVelocity();			
-			updateVtolDesiredAttitude();
-		} else {
-			// Be cleaner and get rid of global variables
-			northVelIntegral = 0;
-			eastVelIntegral = 0;
-			downVelIntegral = 0;
-			northPosIntegral = 0;
-			eastPosIntegral = 0;
-			downPosIntegral = 0;
-			positionHoldLast = 0;
-		}
->>>>>>> a86e75bc
 	}
 }
 
@@ -396,11 +323,7 @@
 		       eastPosIntegral);
 	
 	
-<<<<<<< HEAD
-	float total_vel = sqrtf(powf(velocityDesired.North,2) + powf(velocityDesired.East,2));
-=======
 	float total_vel = sqrtf(powf(northCommand,2) + powf(eastCommand,2));
->>>>>>> a86e75bc
 	float scale = 1;
 	if(total_vel > guidanceSettings.HorizontalVelMax)
 		scale = guidanceSettings.HorizontalVelMax / total_vel;
@@ -520,11 +443,7 @@
 			   velocityDesired.East * guidanceSettings.VelocityFeedforward);
 	
 	// Compute desired down command
-<<<<<<< HEAD
-	downError = velocityDesired.Down - velocityActual.Down;
-=======
 	downError = velocityDesired.Down - downVel;
->>>>>>> a86e75bc
 	// Must flip this sign 
 	downError = -downError;
 	downVelIntegral = bound(downVelIntegral + downError * dT * guidanceSettings.VerticalVelPID[GUIDANCESETTINGS_VERTICALVELPID_KI], 
