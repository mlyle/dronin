<xml>
    <object name="GuidanceSettings" singleinstance="true" settings="true">
        <description>Settings for the @ref GuidanceModule</description>
        <field name="GuidanceMode" units="" type="enum" elements="1" options="DUAL_LOOP,VELOCITY_CONTROL" defaultvalue="DUAL_LOOP"/>
<<<<<<< HEAD
        <field name="PathMode" units="" type="enum" elements="1" options="ENDPOINT,PATH" defaultvalue="ENDPOINT"/>
	<field name="HorizontalVelMax" units="m/s" type="uint16" elements="1" defaultvalue="10"/>
        <field name="VerticalVelMax" units="m/s" type="uint16" elements="1" defaultvalue="1"/>
        <field name="HorizontalPosPI" units="(m/s)/m" type="float" elementnames="Kp,Ki,ILimit" defaultvalue="1,0,0"/>
        <field name="HorizontalVelPID" units="deg/(m/s)" type="float" elementnames="Kp,Ki,Kd,ILimit" defaultvalue="10,0,1,0"/>
        <field name="VerticalPosPI" units="" type="float" elementnames="Kp,Ki,ILimit" defaultvalue="0.1,0.001,200"/>
        <field name="VerticalVelPID" units="" type="float" elementnames="Kp,Ki,Kd,ILimit" defaultvalue="0.1,0,0,0"/>
        <field name="ThrottleControl" units="" type="enum" elements="1" options="FALSE,TRUE" defaultvalue="FALSE"/>
=======
        <field name="HorizontalVelMax" units="m/s" type="uint16" elements="1" defaultvalue="10"/>
        <field name="VerticalVelMax" units="m/s" type="uint16" elements="1" defaultvalue="1"/>
        <field name="HorizontalPosPI" units="(m/s)/m" type="float" elementnames="Kp,Ki,ILimit" defaultvalue="1,0,0"/>
        <field name="HorizontalVelPID" units="deg/(m/s)" type="float" elementnames="Kp,Ki,Kd,ILimit" defaultvalue="5,0,1,0"/>
        <field name="VerticalPosPI" units="" type="float" elementnames="Kp,Ki,ILimit" defaultvalue="0.1,0.001,200"/>
        <field name="VerticalVelPID" units="" type="float" elementnames="Kp,Ki,Kd,ILimit" defaultvalue="0.1,0,0,0"/>
	<field name="VelocityFeedforward" units="deg/(m/s)" type="float" elements="1" defaultvalue="0"/>
	<field name="ThrottleControl" units="" type="enum" elements="1" options="FALSE,TRUE" defaultvalue="FALSE"/>
        <field name="VelocitySource" units="" type="enum" elements="1" options="EKF,NEDVEL,GPSPOS" defaultvalue="EKF"/>
        <field name="PositionSource" units="" type="enum" elements="1" options="EKF,GPSPOS" defaultvalue="EKF"/>
>>>>>>> a86e75bc
        <field name="MaxRollPitch" units="deg" type="float" elements="1" defaultvalue="20"/>
        <field name="UpdatePeriod" units="" type="int32" elements="1" defaultvalue="100"/>
        <access gcs="readwrite" flight="readwrite"/>
        <telemetrygcs acked="true" updatemode="onchange" period="0"/>
        <telemetryflight acked="true" updatemode="onchange" period="0"/>
        <logging updatemode="never" period="0"/>
    </object>
</xml><|MERGE_RESOLUTION|>--- conflicted
+++ resolved
@@ -2,17 +2,8 @@
     <object name="GuidanceSettings" singleinstance="true" settings="true">
         <description>Settings for the @ref GuidanceModule</description>
         <field name="GuidanceMode" units="" type="enum" elements="1" options="DUAL_LOOP,VELOCITY_CONTROL" defaultvalue="DUAL_LOOP"/>
-<<<<<<< HEAD
         <field name="PathMode" units="" type="enum" elements="1" options="ENDPOINT,PATH" defaultvalue="ENDPOINT"/>
 	<field name="HorizontalVelMax" units="m/s" type="uint16" elements="1" defaultvalue="10"/>
-        <field name="VerticalVelMax" units="m/s" type="uint16" elements="1" defaultvalue="1"/>
-        <field name="HorizontalPosPI" units="(m/s)/m" type="float" elementnames="Kp,Ki,ILimit" defaultvalue="1,0,0"/>
-        <field name="HorizontalVelPID" units="deg/(m/s)" type="float" elementnames="Kp,Ki,Kd,ILimit" defaultvalue="10,0,1,0"/>
-        <field name="VerticalPosPI" units="" type="float" elementnames="Kp,Ki,ILimit" defaultvalue="0.1,0.001,200"/>
-        <field name="VerticalVelPID" units="" type="float" elementnames="Kp,Ki,Kd,ILimit" defaultvalue="0.1,0,0,0"/>
-        <field name="ThrottleControl" units="" type="enum" elements="1" options="FALSE,TRUE" defaultvalue="FALSE"/>
-=======
-        <field name="HorizontalVelMax" units="m/s" type="uint16" elements="1" defaultvalue="10"/>
         <field name="VerticalVelMax" units="m/s" type="uint16" elements="1" defaultvalue="1"/>
         <field name="HorizontalPosPI" units="(m/s)/m" type="float" elementnames="Kp,Ki,ILimit" defaultvalue="1,0,0"/>
         <field name="HorizontalVelPID" units="deg/(m/s)" type="float" elementnames="Kp,Ki,Kd,ILimit" defaultvalue="5,0,1,0"/>
@@ -22,7 +13,6 @@
 	<field name="ThrottleControl" units="" type="enum" elements="1" options="FALSE,TRUE" defaultvalue="FALSE"/>
         <field name="VelocitySource" units="" type="enum" elements="1" options="EKF,NEDVEL,GPSPOS" defaultvalue="EKF"/>
         <field name="PositionSource" units="" type="enum" elements="1" options="EKF,GPSPOS" defaultvalue="EKF"/>
->>>>>>> a86e75bc
         <field name="MaxRollPitch" units="deg" type="float" elements="1" defaultvalue="20"/>
         <field name="UpdatePeriod" units="" type="int32" elements="1" defaultvalue="100"/>
         <access gcs="readwrite" flight="readwrite"/>
