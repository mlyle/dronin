<?xml version="1.0" encoding="UTF-8"?>
<ui version="4.0">
 <class>TxPIDWidget</class>
 <widget class="QWidget" name="TxPIDWidget">
  <property name="geometry">
   <rect>
    <x>0</x>
    <y>0</y>
    <width>708</width>
    <height>880</height>
   </rect>
  </property>
  <property name="windowTitle">
   <string>TxPID</string>
  </property>
  <layout class="QVBoxLayout" name="verticalLayout_3">
   <item>
    <widget class="QTabWidget" name="tabWidget">
     <property name="currentIndex">
      <number>0</number>
     </property>
     <widget class="QWidget" name="tab">
      <attribute name="title">
       <string>Tx PID</string>
      </attribute>
      <layout class="QVBoxLayout" name="verticalLayout_4">
       <property name="spacing">
        <number>12</number>
       </property>
       <property name="margin">
        <number>0</number>
       </property>
       <item>
        <widget class="QScrollArea" name="scrollArea">
         <property name="palette">
          <palette>
           <active>
            <colorrole role="Base">
             <brush brushstyle="SolidPattern">
              <color alpha="255">
               <red>255</red>
               <green>255</green>
               <blue>255</blue>
              </color>
             </brush>
            </colorrole>
            <colorrole role="Window">
             <brush brushstyle="SolidPattern">
              <color alpha="0">
               <red>232</red>
               <green>232</green>
               <blue>232</blue>
              </color>
             </brush>
            </colorrole>
           </active>
           <inactive>
            <colorrole role="Base">
             <brush brushstyle="SolidPattern">
              <color alpha="255">
               <red>255</red>
               <green>255</green>
               <blue>255</blue>
              </color>
             </brush>
            </colorrole>
            <colorrole role="Window">
             <brush brushstyle="SolidPattern">
              <color alpha="0">
               <red>232</red>
               <green>232</green>
               <blue>232</blue>
              </color>
             </brush>
            </colorrole>
           </inactive>
           <disabled>
            <colorrole role="Base">
             <brush brushstyle="SolidPattern">
              <color alpha="0">
               <red>232</red>
               <green>232</green>
               <blue>232</blue>
              </color>
             </brush>
            </colorrole>
            <colorrole role="Window">
             <brush brushstyle="SolidPattern">
              <color alpha="0">
               <red>232</red>
               <green>232</green>
               <blue>232</blue>
              </color>
             </brush>
            </colorrole>
           </disabled>
          </palette>
         </property>
         <property name="frameShape">
          <enum>QFrame::NoFrame</enum>
         </property>
         <property name="widgetResizable">
          <bool>true</bool>
         </property>
         <widget class="QWidget" name="scrollAreaWidgetContents_2">
          <property name="geometry">
           <rect>
            <x>0</x>
            <y>0</y>
<<<<<<< HEAD
            <width>686</width>
            <height>673</height>
=======
            <width>678</width>
            <height>678</height>
>>>>>>> ef04025d
           </rect>
          </property>
          <layout class="QVBoxLayout" name="verticalLayout_2">
           <item>
            <widget class="QGroupBox" name="groupBox_2">
             <property name="title">
              <string/>
             </property>
             <layout class="QVBoxLayout" name="verticalLayout_5">
              <item>
               <widget class="QCheckBox" name="TxPIDEnable">
                <property name="focusPolicy">
                 <enum>Qt::StrongFocus</enum>
                </property>
                <property name="toolTip">
                 <string>This module will periodically update values of stabilization PID settings
depending on configured input control channels. New values of stabilization
settings are not saved to flash, but updated in RAM. It is expected that the
module will be enabled only for tuning. When desired values are found, they
can be read via GCS and saved permanently. Then this module should be
disabled again.

Up to 3 separate PID options (or option pairs) can be selected and updated.</string>
                </property>
                <property name="text">
                 <string>Enable TxPID module</string>
                </property>
               </widget>
              </item>
              <item>
               <widget class="QLabel" name="label_7">
                <property name="text">
                 <string>After enabling you must power cycle your board before using and configuring</string>
                </property>
               </widget>
              </item>
             </layout>
            </widget>
           </item>
           <item>
            <spacer name="verticalSpacer_2">
             <property name="orientation">
              <enum>Qt::Vertical</enum>
             </property>
             <property name="sizeType">
              <enum>QSizePolicy::Preferred</enum>
             </property>
             <property name="sizeHint" stdset="0">
              <size>
               <width>20</width>
               <height>10</height>
              </size>
             </property>
            </spacer>
           </item>
           <item>
            <widget class="QGroupBox" name="groupBox_6">
             <property name="enabled">
              <bool>true</bool>
             </property>
             <property name="sizePolicy">
              <sizepolicy hsizetype="Preferred" vsizetype="Minimum">
               <horstretch>0</horstretch>
               <verstretch>0</verstretch>
              </sizepolicy>
             </property>
             <property name="minimumSize">
              <size>
               <width>0</width>
               <height>100</height>
              </size>
             </property>
             <property name="title">
              <string>Module Settings</string>
             </property>
             <layout class="QGridLayout" name="gridLayout">
              <item row="1" column="1">
               <widget class="QLabel" name="label_51">
                <property name="styleSheet">
                 <string notr="true">background-color: qlineargradient(spread:reflect, x1:0.507, y1:0, x2:0.507, y2:0.772, stop:0.208955 rgba(74, 74, 74, 255), stop:0.78607 rgba(36, 36, 36, 255));
color: rgb(255, 255, 255);
border-radius: 5;
font: bold 12px;
margin:1px;</string>
                </property>
                <property name="text">
                 <string>PID option</string>
                </property>
                <property name="alignment">
                 <set>Qt::AlignCenter</set>
                </property>
               </widget>
              </item>
              <item row="1" column="2">
               <widget class="QLabel" name="label_50">
                <property name="styleSheet">
                 <string notr="true">background-color: qlineargradient(spread:reflect, x1:0.507, y1:0, x2:0.507, y2:0.772, stop:0.208955 rgba(74, 74, 74, 255), stop:0.78607 rgba(36, 36, 36, 255));
color: rgb(255, 255, 255);
border-radius: 5;
font: bold 12px;
margin:1px;</string>
                </property>
                <property name="text">
                 <string>Control Source</string>
                </property>
                <property name="alignment">
                 <set>Qt::AlignCenter</set>
                </property>
               </widget>
              </item>
              <item row="1" column="3">
               <widget class="QLabel" name="label_49">
                <property name="styleSheet">
                 <string notr="true">background-color: qlineargradient(spread:reflect, x1:0.507, y1:0, x2:0.507, y2:0.772, stop:0.208955 rgba(74, 74, 74, 255), stop:0.78607 rgba(36, 36, 36, 255));
color: rgb(255, 255, 255);
border-radius: 5;
font: bold 12px;
margin:1px;</string>
                </property>
                <property name="text">
                 <string>Min</string>
                </property>
                <property name="alignment">
                 <set>Qt::AlignCenter</set>
                </property>
               </widget>
              </item>
              <item row="1" column="4">
               <widget class="QLabel" name="label">
                <property name="styleSheet">
                 <string notr="true">background-color: qlineargradient(spread:reflect, x1:0.507, y1:0, x2:0.507, y2:0.772, stop:0.208955 rgba(74, 74, 74, 255), stop:0.78607 rgba(36, 36, 36, 255));
color: rgb(255, 255, 255);
border-radius: 5;
font: bold 12px;
margin:1px;</string>
                </property>
                <property name="text">
                 <string>Max</string>
                </property>
                <property name="alignment">
                 <set>Qt::AlignCenter</set>
                </property>
               </widget>
              </item>
              <item row="2" column="0">
               <widget class="QLabel" name="label_47">
                <property name="text">
                 <string>Instance 1</string>
                </property>
               </widget>
              </item>
              <item row="2" column="1">
               <widget class="QComboBox" name="PID1">
                <property name="focusPolicy">
                 <enum>Qt::StrongFocus</enum>
                </property>
                <property name="toolTip">
                 <string>Select PID option or option pair to update.
Set to Disabled if not used.</string>
                </property>
               </widget>
              </item>
              <item row="2" column="2">
               <widget class="QComboBox" name="Input1">
                <property name="focusPolicy">
                 <enum>Qt::StrongFocus</enum>
                </property>
                <property name="toolTip">
                 <string>Select input used as a control source for this instance.
It can be one of Accessory channels or Throttle channel.

If Accessory channel is chosen then its range [0..1] will be mapped
to PID range [Min..Max] defined for this instance.

If Throttle channel is chosen then Throttle range [Min..Max] will
be mapped to PID range [Min..Max] defined for this instance. If
Throttle is out of bounds then PID Min and Max values will be used
accordingly.

Note that it is possible to set PID Min &gt; Max. In that case increasing
control input value will decrease the PID option value. This can be
used, for instance, to decrease PID value when increasing Throttle.</string>
                </property>
               </widget>
              </item>
              <item row="2" column="3">
               <widget class="QDoubleSpinBox" name="MinPID1">
                <property name="focusPolicy">
                 <enum>Qt::StrongFocus</enum>
                </property>
                <property name="toolTip">
                 <string>Minimum PID value mapped to Accessory channel = 0 or
Throttle channel lesser or equal to Throttle Min value.</string>
                </property>
                <property name="decimals">
                 <number>6</number>
                </property>
                <property name="singleStep">
                 <double>0.000100000000000</double>
                </property>
               </widget>
              </item>
              <item row="2" column="4">
               <widget class="QDoubleSpinBox" name="MaxPID1">
                <property name="focusPolicy">
                 <enum>Qt::StrongFocus</enum>
                </property>
                <property name="toolTip">
                 <string>Maximum PID value mapped to Accessory channel = 1 or
Throttle channel greater or equal to Throttle Max value.</string>
                </property>
                <property name="decimals">
                 <number>6</number>
                </property>
                <property name="singleStep">
                 <double>0.000100000000000</double>
                </property>
               </widget>
              </item>
              <item row="3" column="0">
               <widget class="QLabel" name="label_48">
                <property name="text">
                 <string>Instance 2</string>
                </property>
               </widget>
              </item>
              <item row="3" column="1">
               <widget class="QComboBox" name="PID2">
                <property name="focusPolicy">
                 <enum>Qt::StrongFocus</enum>
                </property>
                <property name="toolTip">
                 <string>Select PID option or option pair to update.
Set to Disabled if not used.</string>
                </property>
               </widget>
              </item>
              <item row="3" column="2">
               <widget class="QComboBox" name="Input2">
                <property name="focusPolicy">
                 <enum>Qt::StrongFocus</enum>
                </property>
                <property name="toolTip">
                 <string>Select input used as a control source for this instance.
It can be one of Accessory channels or Throttle channel.

If Accessory channel is chosen then its range [0..1] will be mapped
to PID range [Min..Max] defined for this instance.

If Throttle channel is chosen then Throttle range [Min..Max] will
be mapped to PID range [Min..Max] defined for this instance. If
Throttle is out of bounds then PID Min and Max values will be used
accordingly.

Note that it is possible to set PID Min &gt; Max. In that case increasing
control input value will decrease the PID option value. This can be
used, for instance, to decrease PID value when increasing Throttle.</string>
                </property>
               </widget>
              </item>
              <item row="3" column="3">
               <widget class="QDoubleSpinBox" name="MinPID2">
                <property name="focusPolicy">
                 <enum>Qt::StrongFocus</enum>
                </property>
                <property name="toolTip">
                 <string>Minimum PID value mapped to Accessory channel = 0 or
Throttle channel lesser or equal to Throttle Min value.</string>
                </property>
                <property name="decimals">
                 <number>6</number>
                </property>
                <property name="singleStep">
                 <double>0.000100000000000</double>
                </property>
               </widget>
              </item>
              <item row="3" column="4">
               <widget class="QDoubleSpinBox" name="MaxPID2">
                <property name="focusPolicy">
                 <enum>Qt::StrongFocus</enum>
                </property>
                <property name="toolTip">
                 <string>Maximum PID value mapped to Accessory channel = 1 or
Throttle channel greater or equal to Throttle Max value.</string>
                </property>
                <property name="decimals">
                 <number>6</number>
                </property>
                <property name="singleStep">
                 <double>0.000100000000000</double>
                </property>
               </widget>
              </item>
              <item row="4" column="0">
               <widget class="QLabel" name="label_52">
                <property name="text">
                 <string>Instance 3</string>
                </property>
               </widget>
              </item>
              <item row="4" column="1">
               <widget class="QComboBox" name="PID3">
                <property name="focusPolicy">
                 <enum>Qt::StrongFocus</enum>
                </property>
                <property name="toolTip">
                 <string>Select PID option or option pair to update.
Set to Disabled if not used.</string>
                </property>
               </widget>
              </item>
              <item row="4" column="2">
               <widget class="QComboBox" name="Input3">
                <property name="focusPolicy">
                 <enum>Qt::StrongFocus</enum>
                </property>
                <property name="toolTip">
                 <string>Select input used as a control source for this instance.
It can be one of Accessory channels or Throttle channel.

If Accessory channel is chosen then its range [0..1] will be mapped
to PID range [Min..Max] defined for this instance.

If Throttle channel is chosen then Throttle range [Min..Max] will
be mapped to PID range [Min..Max] defined for this instance. If
Throttle is out of bounds then PID Min and Max values will be used
accordingly.

Note that it is possible to set PID Min &gt; Max. In that case increasing
control input value will decrease the PID option value. This can be
used, for instance, to decrease PID value when increasing Throttle.</string>
                </property>
               </widget>
              </item>
              <item row="4" column="3">
               <widget class="QDoubleSpinBox" name="MinPID3">
                <property name="focusPolicy">
                 <enum>Qt::StrongFocus</enum>
                </property>
                <property name="toolTip">
                 <string>Minimum PID value mapped to Accessory channel = 0 or
Throttle channel lesser or equal to Throttle Min value.</string>
                </property>
                <property name="decimals">
                 <number>6</number>
                </property>
                <property name="singleStep">
                 <double>0.000100000000000</double>
                </property>
               </widget>
              </item>
              <item row="4" column="4">
               <widget class="QDoubleSpinBox" name="MaxPID3">
                <property name="focusPolicy">
                 <enum>Qt::StrongFocus</enum>
                </property>
                <property name="toolTip">
                 <string>Maximum PID value mapped to Accessory channel = 1 or
Throttle channel greater or equal to Throttle Max value.</string>
                </property>
                <property name="decimals">
                 <number>6</number>
                </property>
                <property name="singleStep">
                 <double>0.000100000000000</double>
                </property>
               </widget>
              </item>
              <item row="8" column="0">
               <widget class="QLabel" name="label_2">
                <property name="text">
                 <string>Update Mode</string>
                </property>
               </widget>
              </item>
              <item row="8" column="1">
               <widget class="QComboBox" name="UpdateMode">
                <property name="focusPolicy">
                 <enum>Qt::StrongFocus</enum>
                </property>
                <property name="toolTip">
                 <string>PID values update mode which can be set to:
- Never: this disables PID updates (but module still will be run if enabled),
- When Armed: PID updated only when system is armed,
- Always: PID updated always regardless of arm state.

Since the GCS updates GUI PID values in real time on change, could be
tricky to change other PID values from the GUI if the module is enabled
and constantly updates stabilization settings object. As a workaround,
this option can be used to temporarily disable updates or enable them
only when system is armed without disabling the module.</string>
                </property>
               </widget>
              </item>
              <item row="7" column="0">
               <widget class="QLabel" name="label_3">
                <property name="text">
                 <string>Throttle Range</string>
                </property>
               </widget>
              </item>
              <item row="7" column="1">
               <widget class="QDoubleSpinBox" name="ThrottleMin">
                <property name="focusPolicy">
                 <enum>Qt::StrongFocus</enum>
                </property>
                <property name="toolTip">
                 <string>Throttle channel lower bound mapped to PID Min value</string>
                </property>
                <property name="maximum">
                 <double>1.000000000000000</double>
                </property>
                <property name="singleStep">
                 <double>0.010000000000000</double>
                </property>
               </widget>
              </item>
              <item row="7" column="2">
               <widget class="QDoubleSpinBox" name="ThrottleMax">
                <property name="focusPolicy">
                 <enum>Qt::StrongFocus</enum>
                </property>
                <property name="toolTip">
                 <string>Throttle channel upper bound mapped to PID Max value</string>
                </property>
                <property name="maximum">
                 <double>1.000000000000000</double>
                </property>
                <property name="singleStep">
                 <double>0.010000000000000</double>
                </property>
               </widget>
              </item>
              <item row="6" column="1">
               <widget class="QLabel" name="label_4">
                <property name="styleSheet">
                 <string notr="true">background-color: qlineargradient(spread:reflect, x1:0.507, y1:0, x2:0.507, y2:0.772, stop:0.208955 rgba(74, 74, 74, 255), stop:0.78607 rgba(36, 36, 36, 255));
color: rgb(255, 255, 255);
border-radius: 5;
font: bold 12px;
margin:1px;</string>
                </property>
                <property name="text">
                 <string>Min</string>
                </property>
                <property name="alignment">
                 <set>Qt::AlignCenter</set>
                </property>
               </widget>
              </item>
              <item row="6" column="2">
               <widget class="QLabel" name="label_5">
                <property name="styleSheet">
                 <string notr="true">background-color: qlineargradient(spread:reflect, x1:0.507, y1:0, x2:0.507, y2:0.772, stop:0.208955 rgba(74, 74, 74, 255), stop:0.78607 rgba(36, 36, 36, 255));
color: rgb(255, 255, 255);
border-radius: 5;
font: bold 12px;
margin:1px;</string>
                </property>
                <property name="text">
                 <string>Max</string>
                </property>
                <property name="alignment">
                 <set>Qt::AlignCenter</set>
                </property>
               </widget>
              </item>
              <item row="5" column="1">
               <spacer name="verticalSpacer_3">
                <property name="orientation">
                 <enum>Qt::Vertical</enum>
                </property>
                <property name="sizeType">
                 <enum>QSizePolicy::Preferred</enum>
                </property>
                <property name="sizeHint" stdset="0">
                 <size>
                  <width>20</width>
                  <height>20</height>
                 </size>
                </property>
               </spacer>
              </item>
             </layout>
            </widget>
           </item>
           <item>
            <spacer name="verticalSpacer">
             <property name="orientation">
              <enum>Qt::Vertical</enum>
             </property>
             <property name="sizeHint" stdset="0">
              <size>
               <width>20</width>
               <height>20</height>
              </size>
             </property>
            </spacer>
           </item>
          </layout>
         </widget>
        </widget>
       </item>
      </layout>
     </widget>
    </widget>
   </item>
   <item>
    <widget class="QGroupBox" name="groupBox_3">
     <property name="title">
      <string>Messages</string>
     </property>
     <layout class="QHBoxLayout" name="horizontalLayout">
      <item>
       <widget class="QLabel" name="message">
        <property name="text">
         <string/>
        </property>
       </widget>
      </item>
     </layout>
    </widget>
   </item>
   <item>
    <widget class="QGroupBox" name="groupBox">
     <property name="sizePolicy">
      <sizepolicy hsizetype="Preferred" vsizetype="Fixed">
       <horstretch>0</horstretch>
       <verstretch>0</verstretch>
      </sizepolicy>
     </property>
     <property name="minimumSize">
      <size>
       <width>0</width>
       <height>75</height>
      </size>
     </property>
     <property name="maximumSize">
      <size>
       <width>16777215</width>
       <height>79</height>
      </size>
     </property>
     <property name="title">
      <string/>
     </property>
     <layout class="QVBoxLayout" name="verticalLayout">
      <item>
       <layout class="QHBoxLayout" name="submitButtons">
        <property name="spacing">
         <number>4</number>
        </property>
        <item>
         <widget class="QFrame" name="frame">
          <property name="frameShape">
           <enum>QFrame::StyledPanel</enum>
          </property>
          <property name="frameShadow">
           <enum>QFrame::Raised</enum>
          </property>
         </widget>
        </item>
        <item>
         <spacer name="horizontalSpacer">
          <property name="orientation">
           <enum>Qt::Horizontal</enum>
          </property>
          <property name="sizeHint" stdset="0">
           <size>
            <width>40</width>
            <height>20</height>
           </size>
          </property>
         </spacer>
        </item>
        <item>
         <widget class="QPushButton" name="pushButton">
<<<<<<< HEAD
=======
          <property name="maximumSize">
           <size>
            <width>32</width>
            <height>32</height>
           </size>
          </property>
          <property name="toolTip">
           <string>Takes you to the wiki page</string>
          </property>
>>>>>>> ef04025d
          <property name="text">
           <string/>
          </property>
          <property name="icon">
           <iconset resource="../coreplugin/core.qrc">
            <normaloff>:/core/images/helpicon.svg</normaloff>:/core/images/helpicon.svg</iconset>
          </property>
          <property name="iconSize">
           <size>
            <width>32</width>
            <height>32</height>
           </size>
          </property>
          <property name="flat">
           <bool>true</bool>
          </property>
<<<<<<< HEAD
          <property name="objrelation" stdset="0">
           <stringlist>
            <string>button:help</string>
            <string>url:http://wiki.openpilot.org/x/DACiAQ</string>
=======
          <property name="objRelation" stdset="0">
           <stringlist>
            <string>button:help</string>
            <string>url:http://wiki.openpilot.org/display/Doc/TxPID+Module</string>
>>>>>>> ef04025d
           </stringlist>
          </property>
         </widget>
        </item>
        <item>
         <widget class="QPushButton" name="Apply">
          <property name="minimumSize">
           <size>
            <width>60</width>
            <height>28</height>
           </size>
          </property>
          <property name="toolTip">
           <string>Send settings to the board but do not save to the non-volatile memory</string>
          </property>
          <property name="styleSheet">
           <string notr="true"/>
          </property>
          <property name="text">
           <string>Apply</string>
          </property>
         </widget>
        </item>
        <item>
         <widget class="QPushButton" name="Save">
          <property name="minimumSize">
           <size>
            <width>60</width>
            <height>28</height>
           </size>
          </property>
          <property name="toolTip">
           <string>Send settings to the board and save to the non-volatile memory</string>
          </property>
          <property name="styleSheet">
           <string notr="true"/>
          </property>
          <property name="text">
           <string>Save</string>
          </property>
          <property name="checked">
           <bool>false</bool>
          </property>
         </widget>
        </item>
       </layout>
      </item>
     </layout>
    </widget>
   </item>
  </layout>
 </widget>
 <tabstops>
  <tabstop>Apply</tabstop>
  <tabstop>Save</tabstop>
  <tabstop>scrollArea</tabstop>
  <tabstop>PID1</tabstop>
  <tabstop>Input1</tabstop>
  <tabstop>MinPID1</tabstop>
  <tabstop>MaxPID1</tabstop>
  <tabstop>PID2</tabstop>
  <tabstop>Input2</tabstop>
  <tabstop>MinPID2</tabstop>
  <tabstop>MaxPID2</tabstop>
  <tabstop>PID3</tabstop>
  <tabstop>Input3</tabstop>
  <tabstop>MinPID3</tabstop>
  <tabstop>MaxPID3</tabstop>
  <tabstop>ThrottleMin</tabstop>
  <tabstop>ThrottleMax</tabstop>
  <tabstop>UpdateMode</tabstop>
 </tabstops>
 <resources>
  <include location="../coreplugin/core.qrc"/>
 </resources>
 <connections/>
</ui><|MERGE_RESOLUTION|>--- conflicted
+++ resolved
@@ -107,13 +107,8 @@
            <rect>
             <x>0</x>
             <y>0</y>
-<<<<<<< HEAD
-            <width>686</width>
-            <height>673</height>
-=======
             <width>678</width>
             <height>678</height>
->>>>>>> ef04025d
            </rect>
           </property>
           <layout class="QVBoxLayout" name="verticalLayout_2">
@@ -146,7 +141,7 @@
               <item>
                <widget class="QLabel" name="label_7">
                 <property name="text">
-                 <string>After enabling you must power cycle your board before using and configuring</string>
+                 <string>After enabling the module, you must power cycle before using and configuring.</string>
                 </property>
                </widget>
               </item>
@@ -692,18 +687,6 @@
         </item>
         <item>
          <widget class="QPushButton" name="pushButton">
-<<<<<<< HEAD
-=======
-          <property name="maximumSize">
-           <size>
-            <width>32</width>
-            <height>32</height>
-           </size>
-          </property>
-          <property name="toolTip">
-           <string>Takes you to the wiki page</string>
-          </property>
->>>>>>> ef04025d
           <property name="text">
            <string/>
           </property>
@@ -720,17 +703,10 @@
           <property name="flat">
            <bool>true</bool>
           </property>
-<<<<<<< HEAD
           <property name="objrelation" stdset="0">
            <stringlist>
             <string>button:help</string>
             <string>url:http://wiki.openpilot.org/x/DACiAQ</string>
-=======
-          <property name="objRelation" stdset="0">
-           <stringlist>
-            <string>button:help</string>
-            <string>url:http://wiki.openpilot.org/display/Doc/TxPID+Module</string>
->>>>>>> ef04025d
            </stringlist>
           </property>
          </widget>
