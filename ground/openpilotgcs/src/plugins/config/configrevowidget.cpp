--- conflicted
+++ resolved
@@ -345,21 +345,12 @@
 
         collectingData = false;
 
-<<<<<<< HEAD
+        // No longer need to call this callback
+        disconnect(this,SLOT(doGetAccelGyroBiasData(UAVObject*)));
+
         Accels * accels = Accels::GetInstance(getObjectManager());
         Gyros * gyros = Gyros::GetInstance(getObjectManager());
 
-        disconnect(accels,SIGNAL(objectUpdated(UAVObject*)),this,SLOT(doGetAccelGyroBiasData(UAVObject*)));
-        disconnect(gyros,SIGNAL(objectUpdated(UAVObject*)),this,SLOT(doGetAccelGyroBiasData(UAVObject*)));
-
-=======
-        // No longer need to call this callback
-        disconnect(this,SLOT(doGetAccelGyroBiasData(UAVObject*)));
-
-        Accels * accels = Accels::GetInstance(getObjectManager());
-        Gyros * gyros = Gyros::GetInstance(getObjectManager());
-
->>>>>>> 49e7fc0b
         m_ui->accelBiasStart->setEnabled(true);
 
         RevoCalibration * revoCalibration = RevoCalibration::GetInstance(getObjectManager());
@@ -659,33 +650,17 @@
     if(mag_accum_x.size() >= 20 && collectingData == true) {
 #endif
         collectingData = false;
-<<<<<<< HEAD
-
-=======
         disconnect(this, SLOT(doGetSixPointCalibrationMeasurement(UAVObject*)));
->>>>>>> 49e7fc0b
         m_ui->sixPointsSave->setEnabled(true);
 
 #ifdef SIX_POINT_CAL_ACCEL
         // Store the mean for this position for the accel
-<<<<<<< HEAD
-        Accels * accels = Accels::GetInstance(getObjectManager());
-        Q_ASSERT(accels);
-        disconnect(accels,SIGNAL(objectUpdated(UAVObject*)),this,SLOT(doGetSixPointCalibrationMeasurement(UAVObject*)));
-=======
->>>>>>> 49e7fc0b
         accel_data_x[position] = listMean(accel_accum_x);
         accel_data_y[position] = listMean(accel_accum_y);
         accel_data_z[position] = listMean(accel_accum_z);
 #endif
 
         // Store the mean for this position for the mag
-<<<<<<< HEAD
-        Magnetometer * mag = Magnetometer::GetInstance(getObjectManager());
-        Q_ASSERT(mag);
-        disconnect(mag,SIGNAL(objectUpdated(UAVObject*)),this,SLOT(doGetSixPointCalibrationMeasurement(UAVObject*)));
-=======
->>>>>>> 49e7fc0b
         mag_data_x[position] = listMean(mag_accum_x);
         mag_data_y[position] = listMean(mag_accum_y);
         mag_data_z[position] = listMean(mag_accum_z);
@@ -718,17 +693,12 @@
 
             /* Cleanup original settings */
 #ifdef SIX_POINT_CAL_ACCEL
-<<<<<<< HEAD
-            accels->setMetadata(initialAccelsMdata);
-#endif
-=======
             Accels * accels = Accels::GetInstance(getObjectManager());
             Q_ASSERT(accels);
             accels->setMetadata(initialAccelsMdata);
 #endif
             Magnetometer * mag = Magnetometer::GetInstance(getObjectManager());
             Q_ASSERT(mag);
->>>>>>> 49e7fc0b
             mag->setMetadata(initialMagMdata);
         }
     }
@@ -857,13 +827,9 @@
 {
     QMutexLocker lock(&sensorsUpdateLock);
     Q_UNUSED(lock);
-<<<<<<< HEAD
-
-    RevoCalibration * revoCalibration = RevoCalibration::GetInstance(getObjectManager());
+
     HomeLocation * homeLocation = HomeLocation::GetInstance(getObjectManager());
-    Q_ASSERT(revoCalibration);
     Q_ASSERT(homeLocation);
-    RevoCalibration::DataFields revoCalibrationData = revoCalibration->getData();
     HomeLocation::DataFields homeLocationData = homeLocation->getData();
 
     //check if Homelocation is set
@@ -896,43 +862,6 @@
     Magnetometer * mag = Magnetometer::GetInstance(getObjectManager());
     Q_ASSERT(mag);
 
-=======
-
-    HomeLocation * homeLocation = HomeLocation::GetInstance(getObjectManager());
-    Q_ASSERT(homeLocation);
-    HomeLocation::DataFields homeLocationData = homeLocation->getData();
-
-    //check if Homelocation is set
-    if(!homeLocationData.Set)
-    {
-        QMessageBox msgBox;
-        msgBox.setInformativeText(tr("<p>HomeLocation not SET.</p><p>Please set your HomeLocation and try again. Aborting calibration!</p>"));
-        msgBox.setStandardButtons(QMessageBox::Ok);
-        msgBox.setDefaultButton(QMessageBox::Ok);
-        msgBox.setIcon(QMessageBox::Information);
-        msgBox.exec();
-        return;
-    }
-
-    accel_accum_x.clear();
-    accel_accum_y.clear();
-    accel_accum_z.clear();
-    gyro_accum_x.clear();
-    gyro_accum_y.clear();
-    gyro_accum_z.clear();
-    mag_accum_x.clear();
-    mag_accum_y.clear();
-    mag_accum_z.clear();
-
-    /* Need to get as many accel, mag and gyro updates as possible */
-    Accels * accels = Accels::GetInstance(getObjectManager());
-    Q_ASSERT(accels);
-    Gyros * gyros = Gyros::GetInstance(getObjectManager());
-    Q_ASSERT(gyros);
-    Magnetometer * mag = Magnetometer::GetInstance(getObjectManager());
-    Q_ASSERT(mag);
-
->>>>>>> 49e7fc0b
     UAVObject::Metadata mdata;
 
     initialAccelsMdata = accels->getMetadata();
