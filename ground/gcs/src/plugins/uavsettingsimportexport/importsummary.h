--- conflicted
+++ resolved
@@ -65,12 +65,8 @@
     void updateCompletion();
 
 private slots:
-<<<<<<< HEAD
     void doTheApplySaving(int op);
-=======
     void setCheckedState(int state);
-    void doTheSaving();
->>>>>>> b01d5ea3
     void openHelp();
 
 };
