--- conflicted
+++ resolved
@@ -26,22 +26,22 @@
  * with this program; if not, write to the Free Software Foundation, Inc.,
  * 59 Temple Place, Suite 330, Boston, MA 02111-1307 USA
  */
-<<<<<<< HEAD
-
-// for Paramterized slots
-#include <QSignalMapper>
 
 // for XML object
 #include <QDomDocument>
 #include <QXmlQuery>
 
-=======
+// for Parameterized slots
 #include <QSignalMapper>
->>>>>>> b01d5ea3
 #include "importsummary.h"
 
 #define UAV_SETIMPEXP_APPLY 1
 #define UAV_SETIMPEXP_SAVE 2
+
+enum UAVSettingsAction{
+    apply = 1,
+    save = 2
+};
 
 ImportSummaryDialog::ImportSummaryDialog( QWidget *parent) :
     QDialog(parent),
@@ -68,13 +68,13 @@
    connect(ui->btnSaveToFlash, SIGNAL(clicked()), signalMapper, SLOT(map()));
    connect(ui->btnApply, SIGNAL(clicked()), signalMapper, SLOT(map()));
 
-   signalMapper->setMapping(ui->btnSaveToFlash, UAV_SETIMPEXP_SAVE);
-   signalMapper->setMapping(ui->btnApply, UAV_SETIMPEXP_APPLY);
+   signalMapper->setMapping(ui->btnSaveToFlash, UAVSettingsAction::save);
+   signalMapper->setMapping(ui->btnApply, UAVSettingsAction::apply);
 
    connect(signalMapper, SIGNAL(mapped(int)), this, SLOT(doTheApplySaving(int)));
 
    // Connect the Select All/None buttons
-   QSignalMapper* signalMapper = new QSignalMapper (this);
+   signalMapper = new QSignalMapper (this);
 
    connect(ui->btnSelectAll, SIGNAL(clicked()), signalMapper, SLOT(map()));
    connect(ui->btnSelectNone, SIGNAL(clicked()), signalMapper, SLOT(map()));
@@ -141,9 +141,6 @@
 
 
 /*
-<<<<<<< HEAD
-  Apply or saves every checked UAVObjet in the list to Flash
-=======
   Sets or unsets every UAVObjet in the list
   */
 void ImportSummaryDialog::setCheckedState(int state)
@@ -156,8 +153,7 @@
 }
 
 /*
-  Saves every checked UAVObjet in the list to Flash
->>>>>>> b01d5ea3
+  Apply or saves every checked UAVObjet in the list to Flash
   */
 void ImportSummaryDialog::doTheApplySaving(int op)
 {
@@ -178,6 +174,11 @@
     }
     if(itemCount==0)
         return;
+
+    ui->btnApply->setEnabled(false);
+    ui->btnSaveToFlash->setEnabled(false);
+    ui->closeButton->setEnabled(false);
+
     ui->progressBar->setMaximum(itemCount+1);
     ui->progressBar->setValue(1);
     for(int i=0; i < ui->importSummaryList->rowCount(); i++) {
@@ -186,7 +187,7 @@
         if (box->isChecked()) {
             UAVObject* importedObj = importedObjects->getObject(uavObjectName);
 
-            if(op & UAV_SETIMPEXP_APPLY) {
+            if(op & UAVSettingsAction::apply) {
                 UAVObject* boardObj = boardObjManager->getObject(uavObjectName);
 
                 quint8* data = new quint8[importedObj->getNumBytes()];
@@ -197,7 +198,7 @@
                 boardObj->updated();
             }
 
-            if(op & UAV_SETIMPEXP_SAVE) {
+            if(op & UAVSettingsAction::save) {
                 utilManager->saveObjectToFlash(importedObj);
             }
 
@@ -205,11 +206,6 @@
             this->repaint();
         }
     }
-
-    ui->btnApply->setEnabled(false);
-    ui->btnSaveToFlash->setEnabled(false);
-    ui->closeButton->setEnabled(false);
-
 }
 
 
